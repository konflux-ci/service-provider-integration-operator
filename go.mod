module github.com/redhat-appstudio/service-provider-integration-operator

go 1.19

require (
	github.com/alexedwards/scs/v2 v2.5.0
	github.com/alexflint/go-arg v1.4.3
	github.com/go-jose/go-jose/v3 v3.0.0
	github.com/go-logr/logr v1.2.3
	github.com/go-logr/zapr v1.2.3
	github.com/go-test/deep v1.1.0
	github.com/golang-jwt/jwt/v4 v4.4.3
	github.com/google/go-cmp v0.5.9
	github.com/google/go-github/v45 v45.2.0
	github.com/gorilla/handlers v1.5.1
	github.com/gorilla/mux v1.8.0
	github.com/hashicorp/go-hclog v1.4.0
	github.com/hashicorp/go-retryablehttp v0.7.2
	github.com/hashicorp/vault v1.2.1-0.20230206144156-192baa88dbad
	github.com/hashicorp/vault-plugin-secrets-kv v0.14.0
	github.com/hashicorp/vault/api v1.9.0
	github.com/hashicorp/vault/api/auth/approle v0.4.0
	github.com/hashicorp/vault/api/auth/kubernetes v0.4.0
	github.com/hashicorp/vault/sdk v0.7.1-0.20230206144156-192baa88dbad
	github.com/migueleliasweb/go-github-mock v0.0.16
	github.com/mitchellh/go-testing-interface v1.14.1
	github.com/onsi/ginkgo v1.16.5
	github.com/onsi/gomega v1.26.0
	github.com/pkg/errors v0.9.1
	github.com/prometheus/client_golang v1.14.0
	github.com/stretchr/testify v1.8.1
	github.com/xanzy/go-gitlab v0.80.0
	go.uber.org/zap v1.24.0
	golang.org/x/oauth2 v0.5.0
	gopkg.in/yaml.v3 v3.0.1
	k8s.io/api v0.26.1
	k8s.io/apiextensions-apiserver v0.26.1
	k8s.io/apimachinery v0.26.1
	k8s.io/client-go v0.26.1
	k8s.io/klog/v2 v2.90.0
	k8s.io/utils v0.0.0-20221128185143-99ec85e7a448
	sigs.k8s.io/controller-runtime v0.14.2
)

require (
	cloud.google.com/go/compute v1.14.0 // indirect
	cloud.google.com/go/compute/metadata v0.2.3 // indirect
	cloud.google.com/go/iam v0.8.0 // indirect
	cloud.google.com/go/kms v1.6.0 // indirect
	cloud.google.com/go/monitoring v1.8.0 // indirect
	github.com/Azure/azure-sdk-for-go v67.2.0+incompatible // indirect
	github.com/Azure/go-autorest v14.2.0+incompatible // indirect
	github.com/Azure/go-autorest/autorest v0.11.28 // indirect
	github.com/Azure/go-autorest/autorest/adal v0.9.20 // indirect
	github.com/Azure/go-autorest/autorest/azure/auth v0.5.12 // indirect
	github.com/Azure/go-autorest/autorest/azure/cli v0.4.5 // indirect
	github.com/Azure/go-autorest/autorest/date v0.3.0 // indirect
	github.com/Azure/go-autorest/autorest/to v0.4.0 // indirect
	github.com/Azure/go-autorest/autorest/validation v0.3.1 // indirect
	github.com/Azure/go-autorest/logger v0.2.1 // indirect
	github.com/Azure/go-autorest/tracing v0.6.0 // indirect
	github.com/BurntSushi/toml v1.2.0 // indirect
	github.com/DataDog/datadog-go v3.2.0+incompatible // indirect
	github.com/Jeffail/gabs v1.1.1 // indirect
	github.com/Masterminds/goutils v1.1.1 // indirect
	github.com/Masterminds/semver v1.5.0 // indirect
	github.com/Masterminds/sprig v2.22.0+incompatible // indirect
	github.com/NYTimes/gziphandler v1.1.1 // indirect
	github.com/ProtonMail/go-crypto v0.0.0-20220824120805-4b6e5c587895 // indirect
	github.com/alexflint/go-scalar v1.1.0 // indirect
	github.com/aliyun/alibaba-cloud-sdk-go v1.62.146 // indirect
	github.com/armon/go-metrics v0.4.1 // indirect
	github.com/armon/go-radix v1.0.0 // indirect
	github.com/asaskevich/govalidator v0.0.0-20200907205600-7a23bdc65eef // indirect
	github.com/aws/aws-sdk-go v1.44.191 // indirect
	github.com/axiomhq/hyperloglog v0.0.0-20220105174342-98591331716a // indirect
	github.com/beorn7/perks v1.0.1 // indirect
	github.com/bgentry/speakeasy v0.1.0 // indirect
	github.com/boombuler/barcode v1.0.1-0.20190219062509-6c824513bacc // indirect
	github.com/cenkalti/backoff/v3 v3.2.2 // indirect
	github.com/cenkalti/backoff/v4 v4.1.3 // indirect
	github.com/cespare/xxhash/v2 v2.1.2 // indirect
	github.com/circonus-labs/circonus-gometrics v2.3.1+incompatible // indirect
	github.com/circonus-labs/circonusllhist v0.1.3 // indirect
	github.com/cloudflare/circl v1.1.0 // indirect
	github.com/davecgh/go-spew v1.1.2-0.20180830191138-d8f796af33cc // indirect
	github.com/denverdino/aliyungo v0.0.0-20190125010748-a747050bb1ba // indirect
	github.com/dgryski/go-metro v0.0.0-20180109044635-280f6062b5bc // indirect
	github.com/digitalocean/godo v1.7.5 // indirect
	github.com/dimchansky/utfbom v1.1.1 // indirect
	github.com/dnaeon/go-vcr v1.2.0 // indirect
	github.com/duosecurity/duo_api_golang v0.0.0-20190308151101-6c680f768e74 // indirect
	github.com/emicklei/go-restful/v3 v3.9.0 // indirect
	github.com/evanphx/json-patch v4.12.0+incompatible // indirect
	github.com/evanphx/json-patch/v5 v5.6.0 // indirect
	github.com/fatih/color v1.13.0 // indirect
	github.com/felixge/httpsnoop v1.0.3 // indirect
	github.com/frankban/quicktest v1.14.2 // indirect
	github.com/fsnotify/fsnotify v1.6.0 // indirect
	github.com/go-ole/go-ole v1.2.6 // indirect
	github.com/go-openapi/analysis v0.20.0 // indirect
	github.com/go-openapi/errors v0.20.1 // indirect
	github.com/go-openapi/jsonpointer v0.19.5 // indirect
	github.com/go-openapi/jsonreference v0.20.0 // indirect
	github.com/go-openapi/loads v0.20.2 // indirect
	github.com/go-openapi/runtime v0.19.24 // indirect
	github.com/go-openapi/spec v0.20.3 // indirect
	github.com/go-openapi/strfmt v0.20.0 // indirect
	github.com/go-openapi/swag v0.19.14 // indirect
	github.com/go-openapi/validate v0.20.2 // indirect
	github.com/go-ozzo/ozzo-validation v3.6.0+incompatible // indirect
	github.com/go-sql-driver/mysql v1.6.0 // indirect
	github.com/go-stack/stack v1.8.0 // indirect
	github.com/gogo/protobuf v1.3.2 // indirect
	github.com/golang/groupcache v0.0.0-20210331224755-41bb18bfe9da // indirect
	github.com/golang/protobuf v1.5.2 // indirect
	github.com/golang/snappy v0.0.4 // indirect
	github.com/google/gnostic v0.5.7-v3refs // indirect
	github.com/google/go-github/v50 v50.0.0 // indirect
	github.com/google/go-metrics-stackdriver v0.2.0 // indirect
	github.com/google/go-querystring v1.1.0 // indirect
	github.com/google/gofuzz v1.1.0 // indirect
	github.com/google/uuid v1.3.0 // indirect
	github.com/googleapis/enterprise-certificate-proxy v0.2.1 // indirect
	github.com/googleapis/gax-go/v2 v2.7.0 // indirect
	github.com/gophercloud/gophercloud v0.1.0 // indirect
	github.com/hashicorp/consul/sdk v0.11.0 // indirect
	github.com/hashicorp/errwrap v1.1.0 // indirect
	github.com/hashicorp/eventlogger v0.1.0 // indirect
	github.com/hashicorp/go-cleanhttp v0.5.2 // indirect
	github.com/hashicorp/go-discover v0.0.0-20210818145131-c573d69da192 // indirect
	github.com/hashicorp/go-immutable-radix v1.3.1 // indirect
	github.com/hashicorp/go-kms-wrapping/entropy/v2 v2.0.0 // indirect
	github.com/hashicorp/go-kms-wrapping/v2 v2.0.7 // indirect
	github.com/hashicorp/go-kms-wrapping/wrappers/aead/v2 v2.0.7-1 // indirect
	github.com/hashicorp/go-kms-wrapping/wrappers/alicloudkms/v2 v2.0.1 // indirect
	github.com/hashicorp/go-kms-wrapping/wrappers/awskms/v2 v2.0.7 // indirect
	github.com/hashicorp/go-kms-wrapping/wrappers/azurekeyvault/v2 v2.0.7 // indirect
	github.com/hashicorp/go-kms-wrapping/wrappers/gcpckms/v2 v2.0.7 // indirect
	github.com/hashicorp/go-kms-wrapping/wrappers/ocikms/v2 v2.0.7 // indirect
	github.com/hashicorp/go-kms-wrapping/wrappers/transit/v2 v2.0.7 // indirect
	github.com/hashicorp/go-memdb v1.3.3 // indirect
	github.com/hashicorp/go-msgpack v1.1.5 // indirect
	github.com/hashicorp/go-multierror v1.1.1 // indirect
	github.com/hashicorp/go-plugin v1.4.8 // indirect
	github.com/hashicorp/go-raftchunking v0.6.3-0.20191002164813-7e9e8525653a // indirect
	github.com/hashicorp/go-rootcerts v1.0.2 // indirect
	github.com/hashicorp/go-secure-stdlib/awsutil v0.1.6 // indirect
	github.com/hashicorp/go-secure-stdlib/base62 v0.1.2 // indirect
	github.com/hashicorp/go-secure-stdlib/mlock v0.1.2 // indirect
	github.com/hashicorp/go-secure-stdlib/parseutil v0.1.7 // indirect
	github.com/hashicorp/go-secure-stdlib/reloadutil v0.1.1 // indirect
	github.com/hashicorp/go-secure-stdlib/strutil v0.1.2 // indirect
	github.com/hashicorp/go-secure-stdlib/tlsutil v0.1.2 // indirect
	github.com/hashicorp/go-sockaddr v1.0.2 // indirect
	github.com/hashicorp/go-uuid v1.0.3 // indirect
	github.com/hashicorp/go-version v1.6.0 // indirect
	github.com/hashicorp/golang-lru v0.5.4 // indirect
	github.com/hashicorp/hcl v1.0.1-vault-5 // indirect
	github.com/hashicorp/hcp-sdk-go v0.23.0 // indirect
	github.com/hashicorp/mdns v1.0.4 // indirect
	github.com/hashicorp/raft v1.3.10 // indirect
	github.com/hashicorp/raft-autopilot v0.2.0 // indirect
	github.com/hashicorp/raft-boltdb/v2 v2.0.0-20210421194847-a7e34179d62c // indirect
	github.com/hashicorp/raft-snapshot v1.0.4 // indirect
	github.com/hashicorp/vic v1.5.1-0.20190403131502-bbfe86ec9443 // indirect
	github.com/hashicorp/yamux v0.0.0-20211028200310-0bc27b27de87 // indirect
	github.com/huandu/xstrings v1.3.2 // indirect
	github.com/imdario/mergo v0.3.13 // indirect
	github.com/jefferai/isbadcipher v0.0.0-20190226160619-51d2077c035f // indirect
	github.com/jefferai/jsonx v1.0.0 // indirect
	github.com/jmespath/go-jmespath v0.4.0 // indirect
	github.com/josharian/intern v1.0.0 // indirect
	github.com/joyent/triton-go v1.7.1-0.20200416154420-6801d15b779f // indirect
	github.com/json-iterator/go v1.1.12 // indirect
	github.com/kelseyhightower/envconfig v1.4.0 // indirect
	github.com/klauspost/compress v1.15.15 // indirect
	github.com/linode/linodego v0.7.1 // indirect
	github.com/lufia/plan9stats v0.0.0-20211012122336-39d0f177ccd0 // indirect
	github.com/mailru/easyjson v0.7.6 // indirect
	github.com/mattn/go-colorable v0.1.13 // indirect
	github.com/mattn/go-isatty v0.0.17 // indirect
	github.com/matttproud/golang_protobuf_extensions v1.0.2 // indirect
	github.com/miekg/dns v1.1.41 // indirect
	github.com/mitchellh/cli v1.1.2 // indirect
	github.com/mitchellh/copystructure v1.2.0 // indirect
	github.com/mitchellh/go-homedir v1.1.0 // indirect
	github.com/mitchellh/mapstructure v1.5.0 // indirect
	github.com/mitchellh/reflectwalk v1.0.2 // indirect
	github.com/modern-go/concurrent v0.0.0-20180306012644-bacd9c7ef1dd // indirect
	github.com/modern-go/reflect2 v1.0.2 // indirect
	github.com/munnerz/goautoneg v0.0.0-20191010083416-a7dc8b61c822 // indirect
	github.com/nicolai86/scaleway-sdk v1.10.2-0.20180628010248-798f60e20bb2 // indirect
	github.com/nxadm/tail v1.4.8 // indirect
	github.com/oklog/run v1.1.0 // indirect
	github.com/okta/okta-sdk-golang/v2 v2.12.1 // indirect
	github.com/opentracing/opentracing-go v1.2.1-0.20220228012449-10b1cf09e00b // indirect
	github.com/oracle/oci-go-sdk/v60 v60.0.0 // indirect
	github.com/packethost/packngo v0.1.1-0.20180711074735-b9cb5096f54c // indirect
	github.com/patrickmn/go-cache v2.1.0+incompatible // indirect
	github.com/petermattis/goid v0.0.0-20180202154549-b0b1615b78e5 // indirect
	github.com/pierrec/lz4 v2.6.1+incompatible // indirect
	github.com/pires/go-proxyproto v0.6.1 // indirect
	github.com/pmezard/go-difflib v1.0.1-0.20181226105442-5d4384ee4fb2 // indirect
	github.com/posener/complete v1.2.3 // indirect
	github.com/power-devops/perfstat v0.0.0-20210106213030-5aafc221ea8c // indirect
	github.com/pquerna/otp v1.2.1-0.20191009055518-468c2dd2b58d // indirect
	github.com/prometheus/client_model v0.3.0 // indirect
	github.com/prometheus/common v0.37.0 // indirect
	github.com/prometheus/procfs v0.8.0 // indirect
	github.com/rboyer/safeio v0.2.1 // indirect
	github.com/renier/xmlrpc v0.0.0-20170708154548-ce4a1a486c03 // indirect
	github.com/ryanuber/go-glob v1.0.0 // indirect
	github.com/sasha-s/go-deadlock v0.2.0 // indirect
	github.com/sethvargo/go-limiter v0.7.1 // indirect
	github.com/shirou/gopsutil/v3 v3.22.6 // indirect
	github.com/sirupsen/logrus v1.9.0 // indirect
	github.com/softlayer/softlayer-go v0.0.0-20180806151055-260589d94c7d // indirect
	github.com/sony/gobreaker v0.4.2-0.20210216022020-dd874f9dd33b // indirect
	github.com/spf13/pflag v1.0.5 // indirect
	github.com/stretchr/objx v0.5.0 // indirect
	github.com/tencentcloud/tencentcloud-sdk-go v1.0.162 // indirect
	github.com/tklauser/go-sysconf v0.3.10 // indirect
	github.com/tklauser/numcpus v0.4.0 // indirect
	github.com/tv42/httpunix v0.0.0-20191220191345-2ba4b9c3382c // indirect
	github.com/vmware/govmomi v0.18.0 // indirect
	github.com/yusufpapurcu/wmi v1.2.2 // indirect
	go.etcd.io/bbolt v1.3.6 // indirect
	go.mongodb.org/mongo-driver v1.7.3 // indirect
	go.opencensus.io v0.24.0 // indirect
	go.uber.org/atomic v1.9.0 // indirect
	go.uber.org/multierr v1.7.0 // indirect
<<<<<<< HEAD
	golang.org/x/crypto v0.5.0 // indirect
	golang.org/x/net v0.5.0 // indirect
	golang.org/x/sync v0.1.0 // indirect
	golang.org/x/sys v0.4.0 // indirect
	golang.org/x/term v0.4.0 // indirect
	golang.org/x/text v0.6.0 // indirect
=======
	golang.org/x/crypto v0.1.0 // indirect
	golang.org/x/net v0.6.0 // indirect
	golang.org/x/sync v0.0.0-20220722155255-886fb9371eb4 // indirect
	golang.org/x/sys v0.5.0 // indirect
	golang.org/x/term v0.5.0 // indirect
	golang.org/x/text v0.7.0 // indirect
>>>>>>> 29d1cb58
	golang.org/x/time v0.3.0 // indirect
	gomodules.xyz/jsonpatch/v2 v2.2.0 // indirect
	google.golang.org/api v0.109.0 // indirect
	google.golang.org/appengine v1.6.7 // indirect
	google.golang.org/genproto v0.0.0-20221227171554-f9683d7f8bef // indirect
	google.golang.org/grpc v1.51.0 // indirect
	google.golang.org/protobuf v1.28.1 // indirect
	gopkg.in/check.v1 v1.0.0-20201130134442-10cb98267c6c // indirect
	gopkg.in/inf.v0 v0.9.1 // indirect
	gopkg.in/ini.v1 v1.66.2 // indirect
	gopkg.in/resty.v1 v1.12.0 // indirect
	gopkg.in/square/go-jose.v2 v2.6.0 // indirect
	gopkg.in/tomb.v1 v1.0.0-20141024135613-dd632973f1e7 // indirect
	gopkg.in/yaml.v2 v2.4.0 // indirect
	k8s.io/component-base v0.26.1 // indirect
	k8s.io/kube-openapi v0.0.0-20221012153701-172d655c2280 // indirect
	sigs.k8s.io/json v0.0.0-20220713155537-f223a00ba0e2 // indirect
	sigs.k8s.io/structured-merge-diff/v4 v4.2.3 // indirect
	sigs.k8s.io/yaml v1.3.0 // indirect
)<|MERGE_RESOLUTION|>--- conflicted
+++ resolved
@@ -230,21 +230,12 @@
 	go.opencensus.io v0.24.0 // indirect
 	go.uber.org/atomic v1.9.0 // indirect
 	go.uber.org/multierr v1.7.0 // indirect
-<<<<<<< HEAD
 	golang.org/x/crypto v0.5.0 // indirect
-	golang.org/x/net v0.5.0 // indirect
+	golang.org/x/net v0.6.0 // indirect
 	golang.org/x/sync v0.1.0 // indirect
-	golang.org/x/sys v0.4.0 // indirect
-	golang.org/x/term v0.4.0 // indirect
-	golang.org/x/text v0.6.0 // indirect
-=======
-	golang.org/x/crypto v0.1.0 // indirect
-	golang.org/x/net v0.6.0 // indirect
-	golang.org/x/sync v0.0.0-20220722155255-886fb9371eb4 // indirect
 	golang.org/x/sys v0.5.0 // indirect
 	golang.org/x/term v0.5.0 // indirect
 	golang.org/x/text v0.7.0 // indirect
->>>>>>> 29d1cb58
 	golang.org/x/time v0.3.0 // indirect
 	gomodules.xyz/jsonpatch/v2 v2.2.0 // indirect
 	google.golang.org/api v0.109.0 // indirect
