--- conflicted
+++ resolved
@@ -233,17 +233,6 @@
 	})
 	Expect(err).NotTo(HaveOccurred())
 
-<<<<<<< HEAD
-	err = (&controllers.SPIFileContentRequestReconciler{
-		Client: mgr.GetClient(),
-		Scheme: mgr.GetScheme(),
-	}).SetupWithManager(mgr)
-	Expect(err).NotTo(HaveOccurred())
-
-	//+kubebuilder:scaffold:webhook
-
-=======
->>>>>>> c35ac7b1
 	go func() {
 		err = mgr.Start(ctx)
 		if err != nil {
