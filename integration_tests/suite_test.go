--- conflicted
+++ resolved
@@ -44,8 +44,6 @@
 	corev1 "k8s.io/api/core/v1"
 
 	. "github.com/onsi/ginkgo"
-	. "github.com/onsi/gomega"
-
 	admissionv1beta1 "k8s.io/api/admission/v1beta1"
 	rbac "k8s.io/api/rbac/v1"
 
@@ -165,18 +163,12 @@
 		SharedConfiguration: config.SharedConfiguration{
 			ServiceProviders: []config.ServiceProviderConfiguration{
 				{
-<<<<<<< HEAD
-					ClientId:               "testClient",
-					ClientSecret:           "testSecret",
-					ServiceProviderType:    testServiceProvider,
-					ServiceProviderBaseUrl: testProviderBaseUrl,
-=======
 					OAuth2Config: &oauth2.Config{
 						ClientID:     "testClient",
 						ClientSecret: "testSecret",
 					},
-					ServiceProviderType: testServiceProvider,
->>>>>>> 9383d9c2
+					ServiceProviderType:    testServiceProvider,
+					ServiceProviderBaseUrl: testProviderBaseUrl,
 				},
 				{
 					ServiceProviderBaseUrl: "https://spi-club.org",
