//
// Copyright (c) 2021 Red Hat, Inc.
// Licensed under the Apache License, Version 2.0 (the "License");
// you may not use this file except in compliance with the License.
// You may obtain a copy of the License at
//
//     http://www.apache.org/licenses/LICENSE-2.0
//
// Unless required by applicable law or agreed to in writing, software
// distributed under the License is distributed on an "AS IS" BASIS,
// WITHOUT WARRANTIES OR CONDITIONS OF ANY KIND, either express or implied.
// See the License for the specific language governing permissions and
// limitations under the License.

package integrationtests

import (
	"context"

	"github.com/redhat-appstudio/service-provider-integration-operator/pkg/logs"
	"sigs.k8s.io/controller-runtime/pkg/log"

	"github.com/redhat-appstudio/service-provider-integration-operator/pkg/serviceprovider"

	api "github.com/redhat-appstudio/service-provider-integration-operator/api/v1beta1"
	"sigs.k8s.io/controller-runtime/pkg/client"
)

// TestServiceProvider is an implementation of the serviceprovider.ServiceProvider interface that can be modified by
// supplying custom implementations of each of the interface methods. It provides dummy implementations of them, too, so
// that no null pointer dereferences should occur under normal operation.
type TestServiceProvider struct {
	LookupTokenImpl           func(context.Context, client.Client, *api.SPIAccessTokenBinding) ([]api.SPIAccessToken, error)
	PersistMetadataImpl       func(context.Context, client.Client, *api.SPIAccessToken) error
	GetBaseUrlImpl            func() string
	OAuthScopesForImpl        func(permissions *api.Permissions) []string
	GetTypeImpl               func() api.ServiceProviderType
	GetOauthEndpointImpl      func() string
	CheckRepositoryAccessImpl func(context.Context, client.Client, *api.SPIAccessCheck) (*api.SPIAccessCheckStatus, error)
	MapTokenImpl              func(context.Context, *api.SPIAccessTokenBinding, *api.SPIAccessToken, *api.Token) (serviceprovider.AccessTokenMapper, error)
	ValidateImpl              func(context.Context, serviceprovider.Validated) (serviceprovider.ValidationResult, error)
}

func (t TestServiceProvider) CheckRepositoryAccess(ctx context.Context, cl client.Client, accessCheck *api.SPIAccessCheck) (*api.SPIAccessCheckStatus, error) {
	lg := log.FromContext(ctx)
	if t.CheckRepositoryAccessImpl == nil {
		lg.V(logs.DebugLevel).Info("empty impl of CheckRepositoryAccess called")
		return &api.SPIAccessCheckStatus{}, nil
	}
	ret, err := t.CheckRepositoryAccessImpl(ctx, cl, accessCheck)
	lg.V(logs.DebugLevel).Info("assigned impl of CheckRepositoryAccess called", "result", ret, "error", err)
	return ret, err
}

func (t TestServiceProvider) LookupToken(ctx context.Context, cl client.Client, binding *api.SPIAccessTokenBinding) ([]api.SPIAccessToken, error) {
	lg := log.FromContext(ctx)
	if t.LookupTokenImpl == nil {
		lg.V(logs.DebugLevel).Info("empty impl of LookupToken called")
		return nil, nil
	}
	ret, err := t.LookupTokenImpl(ctx, cl, binding)
	lg.V(logs.DebugLevel).Info("assigned impl of LookupToken called", "result", ret, "error", err)
	return ret, err
}

func (t TestServiceProvider) PersistMetadata(ctx context.Context, cl client.Client, token *api.SPIAccessToken) error {
	lg := log.FromContext(ctx)
	if t.PersistMetadataImpl == nil {
		lg.V(logs.DebugLevel).Info("empty impl of PersistMetadata called")
		return nil
	}

	err := t.PersistMetadataImpl(ctx, cl, token)
	lg.V(logs.DebugLevel).Info("assigned impl of PersistMetadata called", "error", err)
	return err
}

func (t TestServiceProvider) GetBaseUrl() string {
	if t.GetBaseUrlImpl == nil {
<<<<<<< HEAD
		log.Log.V(logs.DebugLevel).Info("empty impl of GetBaseUrl called")
		return "test-provider://"
=======
		return "test-provider://base"
>>>>>>> 4ea3ab08
	}
	ret := t.GetBaseUrlImpl()
	log.Log.V(logs.DebugLevel).Info("assigned impl of GetBaseUrl called", "result", ret)
	return ret
}

func (t TestServiceProvider) OAuthScopesFor(permissions *api.Permissions) []string {
	if t.OAuthScopesForImpl == nil {
		log.Log.V(logs.DebugLevel).Info("empty impl of OAuthScopesFor called")
		return []string{}
	}
	ret := t.OAuthScopesForImpl(permissions)
	log.Log.V(logs.DebugLevel).Info("assigned impl of OAuthScopesFor", "result", ret)
	return ret
}

func (t TestServiceProvider) GetType() api.ServiceProviderType {
	if t.GetTypeImpl == nil {
		log.Log.V(logs.DebugLevel).Info("empty impl of GetType called")
		return "TestServiceProvider"
	}
	ret := t.GetTypeImpl()
	log.Log.V(logs.DebugLevel).Info("assigned impl of GetType", "result", ret)
	return ret
}

func (t TestServiceProvider) GetOAuthEndpoint() string {
	if t.GetOauthEndpointImpl == nil {
		log.Log.V(logs.DebugLevel).Info("empty impl of GetOAuthEndpoint called")
		return ""
	}
	ret := t.GetOauthEndpointImpl()
	log.Log.V(logs.DebugLevel).Info("assigned impl of GetOAuthEndpoint called", "result", ret)
	return ret
}

func (t TestServiceProvider) MapToken(ctx context.Context, binding *api.SPIAccessTokenBinding, token *api.SPIAccessToken, tokenData *api.Token) (serviceprovider.AccessTokenMapper, error) {
	lg := log.FromContext(ctx)
	if t.MapTokenImpl == nil {
		lg.V(logs.DebugLevel).Info("empty impl of MapToken called")
		return serviceprovider.AccessTokenMapper{}, nil
	}
	ret, err := t.MapTokenImpl(ctx, binding, token, tokenData)
	log.Log.V(logs.DebugLevel).Info("assigned impl of MapToken called", "result", ret, "error", err)
	return ret, err
}

func (t TestServiceProvider) Validate(ctx context.Context, validated serviceprovider.Validated) (serviceprovider.ValidationResult, error) {
	lg := log.FromContext(ctx)
	if t.ValidateImpl == nil {
		lg.V(logs.DebugLevel).Info("empty impl of Validate called")
		return serviceprovider.ValidationResult{}, nil
	}

	ret, err := t.ValidateImpl(ctx, validated)
	log.Log.V(logs.DebugLevel).Info("assigned impl of Validate called", "result", ret, "error", err)
	return ret, err
}

func (t *TestServiceProvider) Reset() {
	t.LookupTokenImpl = nil
	t.GetBaseUrlImpl = nil
	t.OAuthScopesForImpl = nil
	t.GetTypeImpl = nil
	t.GetOauthEndpointImpl = nil
	t.PersistMetadataImpl = nil
	t.CheckRepositoryAccessImpl = nil
	t.MapTokenImpl = nil
	t.ValidateImpl = nil
}

// LookupConcreteToken returns a function that can be used as the TestServiceProvider.LookupTokenImpl that just returns
// a freshly loaded version of the provided token. The token is a pointer to a pointer to the token so that this can
// also support lazily initialized tokens.
func LookupConcreteToken(tokenPointer **api.SPIAccessToken) func(ctx context.Context, cl client.Client, binding *api.SPIAccessTokenBinding) ([]api.SPIAccessToken, error) {
	return func(ctx context.Context, cl client.Client, binding *api.SPIAccessTokenBinding) ([]api.SPIAccessToken, error) {
		if *tokenPointer == nil {
			return nil, nil
		}

		freshToken := &api.SPIAccessToken{}
		if err := cl.Get(ctx, client.ObjectKeyFromObject(*tokenPointer), freshToken); err != nil {
			log.FromContext(ctx).Error(err, "failed to get the concrete token configured by the test from the cluster", "expected_token", client.ObjectKeyFromObject(*tokenPointer))
			return nil, err
		}
		return []api.SPIAccessToken{*freshToken}, nil
	}
}

// PersistConcreteMetadata returns a function that can be used as the TestServiceProvider.PersistMetadataImpl that
// stores the provided metadata to any token.
func PersistConcreteMetadata(metadata *api.TokenMetadata) func(context.Context, client.Client, *api.SPIAccessToken) error {
	return func(ctx context.Context, cl client.Client, token *api.SPIAccessToken) error {
		token.Status.TokenMetadata = metadata
		return cl.Status().Update(ctx, token)
	}
}<|MERGE_RESOLUTION|>--- conflicted
+++ resolved
@@ -77,12 +77,8 @@
 
 func (t TestServiceProvider) GetBaseUrl() string {
 	if t.GetBaseUrlImpl == nil {
-<<<<<<< HEAD
 		log.Log.V(logs.DebugLevel).Info("empty impl of GetBaseUrl called")
-		return "test-provider://"
-=======
 		return "test-provider://base"
->>>>>>> 4ea3ab08
 	}
 	ret := t.GetBaseUrlImpl()
 	log.Log.V(logs.DebugLevel).Info("assigned impl of GetBaseUrl called", "result", ret)
