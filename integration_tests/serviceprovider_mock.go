--- conflicted
+++ resolved
@@ -27,15 +27,6 @@
 // supplying custom implementations of each of the interface methods. It provides dummy implementations of them, too, so
 // that no null pointer dereferences should occur under normal operation.
 type TestServiceProvider struct {
-<<<<<<< HEAD
-	LookupTokenImpl       func(context.Context, client.Client, *api.SPIAccessTokenBinding) (*api.SPIAccessToken, error)
-	PersistMetadataImpl   func(context.Context, client.Client, *api.SPIAccessToken) error
-	GetBaseUrlImpl        func() string
-	TranslateToScopesImpl func(permission api.Permission) []string
-	GetTypeImpl           func() api.ServiceProviderType
-	GetOauthEndpointImpl  func() string
-	MapTokenImpl          func(context.Context, *api.SPIAccessTokenBinding, *api.SPIAccessToken, *api.Token) (serviceprovider.AccessTokenMapper, error)
-=======
 	LookupTokenImpl           func(context.Context, client.Client, *api.SPIAccessTokenBinding) (*api.SPIAccessToken, error)
 	PersistMetadataImpl       func(context.Context, client.Client, *api.SPIAccessToken) error
 	GetBaseUrlImpl            func() string
@@ -43,6 +34,7 @@
 	GetTypeImpl               func() api.ServiceProviderType
 	GetOauthEndpointImpl      func() string
 	CheckRepositoryAccessImpl func(context.Context, client.Client, *api.SPIAccessCheck) (*api.SPIAccessCheckStatus, error)
+	MapTokenImpl              func(context.Context, *api.SPIAccessTokenBinding, *api.SPIAccessToken, *api.Token) (serviceprovider.AccessTokenMapper, error)
 }
 
 func (t TestServiceProvider) CheckRepositoryAccess(ctx context.Context, cl client.Client, accessCheck *api.SPIAccessCheck) (*api.SPIAccessCheckStatus, error) {
@@ -50,7 +42,6 @@
 		return &api.SPIAccessCheckStatus{}, nil
 	}
 	return t.CheckRepositoryAccessImpl(ctx, cl, accessCheck)
->>>>>>> a278a732
 }
 
 func (t TestServiceProvider) LookupToken(ctx context.Context, cl client.Client, binding *api.SPIAccessTokenBinding) (*api.SPIAccessToken, error) {
@@ -112,6 +103,7 @@
 	t.GetOauthEndpointImpl = nil
 	t.PersistMetadataImpl = nil
 	t.CheckRepositoryAccessImpl = nil
+	t.MapTokenImpl = nil
 }
 
 // LookupConcreteToken returns a function that can be used as the TestServiceProvider.LookupTokenImpl that just returns
