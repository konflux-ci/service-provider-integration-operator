//
// Copyright (c) 2021 Red Hat, Inc.
// Licensed under the Apache License, Version 2.0 (the "License");
// you may not use this file except in compliance with the License.
// You may obtain a copy of the License at
//
//     http://www.apache.org/licenses/LICENSE-2.0
//
// Unless required by applicable law or agreed to in writing, software
// distributed under the License is distributed on an "AS IS" BASIS,
// WITHOUT WARRANTIES OR CONDITIONS OF ANY KIND, either express or implied.
// See the License for the specific language governing permissions and
// limitations under the License.

package integrationtests

import (
	"context"
	stderrors "errors"
	"fmt"
	"strings"
	"time"

	"github.com/redhat-appstudio/service-provider-integration-operator/controllers"

	apiexv1 "k8s.io/apiextensions-apiserver/pkg/apis/apiextensions/v1"

	"github.com/redhat-appstudio/service-provider-integration-operator/pkg/serviceprovider"

	"k8s.io/apimachinery/pkg/api/errors"

	. "github.com/onsi/ginkgo"
	. "github.com/onsi/gomega"
	api "github.com/redhat-appstudio/service-provider-integration-operator/api/v1beta1"
	corev1 "k8s.io/api/core/v1"
	metav1 "k8s.io/apimachinery/pkg/apis/meta/v1"
	"sigs.k8s.io/controller-runtime/pkg/client"
)

func checkTokenNameInStatus(g Gomega, binding *api.SPIAccessTokenBinding, linkMatcher OmegaMatcher) {
	g.Expect(binding.Status.LinkedAccessTokenName).Should(linkMatcher)
	g.Expect(binding.Labels[controllers.SPIAccessTokenLinkLabel]).Should(linkMatcher)
}

var _ = Describe("SPIAccessTokenBinding", func() {
	Describe("Create binding", func() {
		var createdBinding *api.SPIAccessTokenBinding
		var createdToken *api.SPIAccessToken

		testSetup := TestSetup{
			ToCreate: TestObjects{
				Bindings: []*api.SPIAccessTokenBinding{
					StandardTestBinding("create-test"),
				},
			},
			Behavior: ITestBehavior{
				AfterObjectsCreated: func(objects TestObjects) {
					ITest.TestServiceProvider.GetOauthEndpointImpl = func() string {
						return "test-provider://acme"
					}
					ITest.TestServiceProvider.LookupTokenImpl = LookupConcreteToken(&objects.Tokens[0])
				},
			},
		}
		BeforeEach(func() {
			testSetup.BeforeEach(nil)
			createdBinding = testSetup.InCluster.Bindings[0]
			createdToken = testSetup.InCluster.Tokens[0]
		})

		AfterEach(func() {
			testSetup.AfterEach()
		})

		It("registering the finalizers", func() {
			testSetup.ReconcileWithCluster(func(g Gomega) {
				binding := testSetup.InCluster.Bindings[0]
				g.Expect(binding.ObjectMeta.Finalizers).To(ContainElement("spi.appstudio.redhat.com/linked-secrets"))
			})
		})

		It("should link the token to the binding", func() {
			testSetup.ReconcileWithCluster(func(g Gomega) {
				binding := testSetup.InCluster.Bindings[0]
				checkTokenNameInStatus(g, binding, Equal(createdToken.Name))
			})
		})

		It("should revert the updates to the linked token status", func() {
			testSetup.ReconcileWithCluster(func(g Gomega) {
				binding := testSetup.InCluster.Bindings[0]
				checkTokenNameInStatus(g, binding, Equal(createdToken.Name))
			})

			Eventually(func(g Gomega) error {
				binding := &api.SPIAccessTokenBinding{}
				g.Expect(ITest.Client.Get(ITest.Context, client.ObjectKeyFromObject(createdBinding), binding)).To(Succeed())

				binding.Status.LinkedAccessTokenName = "my random link name"
				return ITest.Client.Status().Update(ITest.Context, binding)
			}).Should(Succeed())

			testSetup.ReconcileWithCluster(func(g Gomega) {
				binding := testSetup.InCluster.Bindings[0]
				checkTokenNameInStatus(g, binding, Not(Or(BeEmpty(), Equal("my random link name"))))
			})
		})

		It("should copy the OAuthUrl to the status and reflect the phase", func() {
			testSetup.ReconcileWithCluster(func(g Gomega) {
				binding := testSetup.InCluster.Bindings[0]
				g.Expect(binding.Status.OAuthUrl).NotTo(BeEmpty())
				g.Expect(binding.Status.Phase).To(Equal(api.SPIAccessTokenBindingPhaseAwaitingTokenData))
				g.Expect(binding.Status.ErrorReason).To(BeEmpty())
				g.Expect(binding.Status.ErrorMessage).To(BeEmpty())
			})
		})

		It("have the upload URL set", func() {
			testSetup.ReconcileWithCluster(func(g Gomega) {
				binding := testSetup.InCluster.Bindings[0]
				g.Expect(strings.HasSuffix(binding.Status.UploadUrl, "/token/"+createdToken.Namespace+"/"+createdToken.Name)).To(BeTrue())
			})
		})
	})

	Describe("Update binding", func() {
		var createdBinding *api.SPIAccessTokenBinding
		var createdToken *api.SPIAccessToken

		testSetup := TestSetup{
			ToCreate: TestObjects{
				Bindings: []*api.SPIAccessTokenBinding{
					StandardTestBinding("update-test"),
				},
			},
			Behavior: ITestBehavior{
				AfterObjectsCreated: func(objects TestObjects) {
					token := objects.Tokens[0]
					ITest.TestServiceProvider.LookupTokenImpl = LookupConcreteToken(&token)
				},
			},
		}
		BeforeEach(func() {
			testSetup.BeforeEach(nil)
			createdBinding = testSetup.InCluster.Bindings[0]
			createdToken = testSetup.InCluster.Tokens[0]
		})

		AfterEach(func() {
			testSetup.AfterEach()
		})

<<<<<<< HEAD
		It("reverts updates to the linked token label", func() {
			testSetup.ReconcileWithCluster(func(g Gomega) {
				checkTokenNameInStatus(g, testSetup.InCluster.Bindings[0], Not(BeEmpty()))
			})
=======
	It("migrates old quay permission areas to new ones", func() {
		ITest.TestServiceProvider.GetTypeImpl = func() api.ServiceProviderType {
			return api.ServiceProviderTypeQuay
		}
		createdBinding = &api.SPIAccessTokenBinding{
			ObjectMeta: metav1.ObjectMeta{
				GenerateName: "invalid-quay-binding-",
				Namespace:    "default",
			},
			Spec: api.SPIAccessTokenBindingSpec{
				Permissions: api.Permissions{
					Required: []api.Permission{{
						Area: api.PermissionAreaRepository,
					}, {
						Area: api.PermissionAreaRepositoryMetadata,
					}},
				},
				RepoUrl: "test-provider://test",
			},
		}
		Expect(ITest.Client.Create(ITest.Context, createdBinding)).To(Succeed())
		Eventually(func(g Gomega) {
			binding := &api.SPIAccessTokenBinding{}
			g.Expect(ITest.Client.Get(ITest.Context, client.ObjectKeyFromObject(createdBinding), binding)).To(Succeed())
			g.Expect(binding.Spec.Permissions.Required[0].Area).To(Equal(api.PermissionAreaRegistry))
			g.Expect(binding.Spec.Permissions.Required[1].Area).To(Equal(api.PermissionAreaRegistryMetadata))
			g.Expect(binding.Status.ErrorMessage).To(BeEmpty())
			g.Expect(binding.Status.ErrorReason).To(BeEmpty())
		}).Should(Succeed())
	})

	It("reverts updates to the linked token label", func() {
		testTokenNameInStatus(createdBinding, Not(BeEmpty()))
>>>>>>> 8916e2b4

			Eventually(func(g Gomega) error {
				binding := &api.SPIAccessTokenBinding{}
				g.Expect(ITest.Client.Get(ITest.Context, client.ObjectKeyFromObject(createdBinding), binding)).To(Succeed())
				binding.Labels[controllers.SPIAccessTokenLinkLabel] = "my_random_link_name"
				return ITest.Client.Update(ITest.Context, binding)
			}).Should(Succeed())

			testSetup.ReconcileWithCluster(func(g Gomega) {
				checkTokenNameInStatus(g, testSetup.InCluster.Bindings[0], Not(Or(BeEmpty(), Equal("my_random_link_name"))))
			})
		})

		It("reverts updates to the linked token in the status", func() {
			testSetup.ReconcileWithCluster(func(g Gomega) {
				checkTokenNameInStatus(g, testSetup.InCluster.Bindings[0], Not(BeEmpty()))
			})

			Eventually(func(g Gomega) error {
				binding := &api.SPIAccessTokenBinding{}
				g.Expect(ITest.Client.Get(ITest.Context, client.ObjectKeyFromObject(createdBinding), binding)).To(Succeed())

				binding.Status.LinkedAccessTokenName = "my random link name"
				return ITest.Client.Status().Update(ITest.Context, binding)
			}).Should(Succeed())

			testSetup.ReconcileWithCluster(func(g Gomega) {
				checkTokenNameInStatus(g, testSetup.InCluster.Bindings[0], Not(Or(BeEmpty(), Equal("my random link name"))))
			})
		})

		When("lookup changes the token", func() {
			var otherToken *api.SPIAccessToken

			BeforeEach(func() {
				otherToken = &api.SPIAccessToken{
					ObjectMeta: metav1.ObjectMeta{
						GenerateName: "other-test-token",
						Namespace:    "default",
					},
					Spec: api.SPIAccessTokenSpec{
						ServiceProviderUrl: "test-provider://other",
					},
				}

				Expect(ITest.Client.Create(ITest.Context, otherToken)).To(Succeed())

				ITest.TestServiceProvider.LookupTokenImpl = func(ctx context.Context, c client.Client, binding *api.SPIAccessTokenBinding) (*api.SPIAccessToken, error) {
					if strings.HasSuffix(binding.Spec.RepoUrl, "test") {
						return createdToken, nil
					} else if strings.HasSuffix(binding.Spec.RepoUrl, "other") {
						return otherToken, nil
					} else {
						return nil, fmt.Errorf("request for invalid test token")
					}
				}

				testSetup.ReconcileWithCluster(nil)
			})

			It("changes the linked token, too", func() {
				Eventually(func(g Gomega) {
					g.Expect(ITest.Client.Get(ITest.Context, client.ObjectKeyFromObject(createdBinding), createdBinding)).To(Succeed())

					createdBinding.Spec.RepoUrl = "test-provider://other"
					g.Expect(ITest.Client.Update(ITest.Context, createdBinding)).To(Succeed())
				}).Should(Succeed())

				testSetup.ReconcileWithCluster(func(g Gomega) {
					createdBinding = testSetup.InCluster.Bindings[0]
					g.Expect(createdBinding.Status.LinkedAccessTokenName).To(Equal(otherToken.Name))
					g.Expect(createdBinding.Status.OAuthUrl).To(Equal(otherToken.Status.OAuthUrl))
					g.Expect(createdBinding.Status.UploadUrl).To(Equal(otherToken.Status.UploadUrl))
				})
			})
		})
	})

	Describe("Delete binding", func() {
		var createdBinding *api.SPIAccessTokenBinding
		var syncedSecret *corev1.Secret

		testSetup := TestSetup{
			ToCreate: TestObjects{
				Bindings: []*api.SPIAccessTokenBinding{
					StandardTestBinding("delete-test"),
				},
			},
			Behavior: ITestBehavior{
				AfterObjectsCreated: func(objects TestObjects) {
					token := objects.Tokens[0]

					ITest.TestServiceProvider.LookupTokenImpl = LookupConcreteToken(&token)

					err := ITest.TokenStorage.Store(ITest.Context, token, &api.Token{
						AccessToken: "token",
					})
					Expect(err).NotTo(HaveOccurred())

					// now that the token is stored, we can simulate parsing its metadata from the SP
					ITest.TestServiceProvider.PersistMetadataImpl = PersistConcreteMetadata(&api.TokenMetadata{
						Username:             "alois",
						UserId:               "42",
						Scopes:               []string{},
						ServiceProviderState: []byte("state"),
					})
				},
			},
		}

		BeforeEach(func() {
			testSetup.BeforeEach(func(g Gomega) {
				g.Expect(testSetup.InCluster.Bindings[0].Status.SyncedObjectRef.Name).NotTo(BeEmpty())
			})
			createdBinding = testSetup.InCluster.Bindings[0]

			syncedSecret = &corev1.Secret{}
			Expect(ITest.Client.Get(ITest.Context,
				client.ObjectKey{Name: createdBinding.Status.SyncedObjectRef.Name, Namespace: createdBinding.Namespace},
				syncedSecret)).To(Succeed())
		})

		AfterEach(func() {
			testSetup.AfterEach()
		})

		It("should delete the synced secret", func() {
			Expect(ITest.Client.Delete(ITest.Context, createdBinding)).To(Succeed())

			testSetup.ReconcileWithCluster(func(g Gomega) {
				err := ITest.Client.Get(ITest.Context, client.ObjectKeyFromObject(syncedSecret), &corev1.Secret{})
				g.Expect(errors.IsNotFound(err)).To(BeTrue())
			})
		})

		It("should delete binding by timeout", func() {
			ITest.OperatorConfiguration.AccessTokenBindingTtl = 500 * time.Millisecond

			testSetup.ReconcileWithCluster(func(g Gomega) {
				g.Expect(testSetup.InCluster.Bindings).To(BeEmpty())
			})
		})
	})

	Describe("Syncing", func() {
		binding := StandardTestBinding("sync-test")
		binding.Spec.Secret = api.SecretSpec{
			Name: "binding-secret",
			Type: corev1.SecretTypeBasicAuth,
		}
		testSetup := TestSetup{
			ToCreate: TestObjects{
				Bindings: []*api.SPIAccessTokenBinding{
					binding,
				},
			},
			Behavior: ITestBehavior{
				AfterObjectsCreated: func(objects TestObjects) {
					ITest.TestServiceProvider.LookupTokenImpl = LookupConcreteToken(&objects.Tokens[0])
					ITest.TestServiceProvider.MapTokenImpl = func(_ context.Context, _ *api.SPIAccessTokenBinding, token *api.SPIAccessToken, data *api.Token) (serviceprovider.AccessTokenMapper, error) {
						return serviceprovider.DefaultMapToken(token, data), nil
					}

				},
			},
		}

		BeforeEach(func() {
			testSetup.BeforeEach(nil)
		})

		AfterEach(func() {
			testSetup.AfterEach()
		})

		When("token is ready", func() {
			It("creates the secret with the data", func() {
				By("checking there is no secret")
				testSetup.ReconcileWithCluster(func(g Gomega) {
					Expect(testSetup.InCluster.Bindings[0].Status.SyncedObjectRef.Name).To(BeEmpty())
				})

				By("updating the token")
				err := ITest.TokenStorage.Store(ITest.Context, testSetup.InCluster.Tokens[0], &api.Token{
					AccessToken:  "access",
					RefreshToken: "refresh",
					TokenType:    "awesome",
				})
				Expect(err).NotTo(HaveOccurred())

				ITest.TestServiceProvider.PersistMetadataImpl = PersistConcreteMetadata(&api.TokenMetadata{
					Username: "test",
					UserId:   "42",
				})

				By("waiting for the secret to be mentioned in the binding status")
				testSetup.ReconcileWithCluster(func(g Gomega) {
					binding := testSetup.InCluster.Bindings[0]
					g.Expect(binding.Status.SyncedObjectRef.Name).To(Equal("binding-secret"))
					secret := &corev1.Secret{}
					g.Expect(ITest.Client.Get(ITest.Context, client.ObjectKey{Name: binding.Status.SyncedObjectRef.Name, Namespace: binding.Namespace}, secret)).To(Succeed())
					g.Expect(string(secret.Data["password"])).To(Equal("access"))
				})
			})

			It("keeps the secret data valid", func() {
				By("checking there is no secret")
				testSetup.ReconcileWithCluster(func(g Gomega) {
					Expect(testSetup.InCluster.Bindings[0].Status.SyncedObjectRef.Name).To(BeEmpty())
				})

				By("updating the token")
				err := ITest.TokenStorage.Store(ITest.Context, testSetup.InCluster.Tokens[0], &api.Token{
					AccessToken:  "access",
					RefreshToken: "refresh",
					TokenType:    "awesome",
				})
				Expect(err).NotTo(HaveOccurred())

				ITest.TestServiceProvider.PersistMetadataImpl = PersistConcreteMetadata(&api.TokenMetadata{
					Username: "test",
					UserId:   "42",
				})

				By("waiting for the secret to be mentioned in the binding status")
				testSetup.ReconcileWithCluster(func(g Gomega) {
					binding := testSetup.InCluster.Bindings[0]
					g.Expect(binding.Status.SyncedObjectRef.Name).To(Equal("binding-secret"))
					secret := &corev1.Secret{}
					g.Expect(ITest.Client.Get(ITest.Context, client.ObjectKey{Name: binding.Status.SyncedObjectRef.Name, Namespace: binding.Namespace}, secret)).To(Succeed())
					g.Expect(string(secret.Data["password"])).To(Equal("access"))
				})

				By("changing secret data")
				Eventually(func(g Gomega) {
					binding := testSetup.InCluster.Bindings[0]
					secret := &corev1.Secret{}
					g.Expect(ITest.Client.Get(ITest.Context, client.ObjectKey{Name: binding.Status.SyncedObjectRef.Name, Namespace: binding.Namespace}, secret)).To(Succeed())
					secret.Data["password"] = []byte("wrong")
					g.Expect(ITest.Client.Update(ITest.Context, secret)).To(Succeed())
				})

				By("waiting for the secret data to be reverted back to the correct values")
				testSetup.ReconcileWithCluster(func(g Gomega) {
					binding := testSetup.InCluster.Bindings[0]
					secret := &corev1.Secret{}
					g.Expect(ITest.Client.Get(ITest.Context, client.ObjectKey{Name: binding.Status.SyncedObjectRef.Name, Namespace: binding.Namespace}, secret)).To(Succeed())
					g.Expect(string(secret.Data["password"])).To(Equal("access"))
				})
			})
		})

		When("token is not ready", func() {
			It("doesn't create secret", func() {
				testSetup.ReconcileWithCluster(func(g Gomega) {
					Expect(testSetup.InCluster.Bindings[0].Status.SyncedObjectRef.Name).To(BeEmpty())
				})
			})
		})
	})

	Describe("Status updates", func() {
		var createdToken *api.SPIAccessToken
		var createdBinding *api.SPIAccessTokenBinding

		testSetup := TestSetup{
			ToCreate: TestObjects{
				Bindings: []*api.SPIAccessTokenBinding{StandardTestBinding("status-updates-test")},
			},
			Behavior: ITestBehavior{
				AfterObjectsCreated: func(objects TestObjects) {
					ITest.TestServiceProvider.LookupTokenImpl = LookupConcreteToken(&objects.Tokens[0])
					ITest.TestServiceProvider.MapTokenImpl = func(_ context.Context, _ *api.SPIAccessTokenBinding, token *api.SPIAccessToken, data *api.Token) (serviceprovider.AccessTokenMapper, error) {
						return serviceprovider.DefaultMapToken(token, data), nil
					}
				},
			},
		}
		BeforeEach(func() {
			testSetup.BeforeEach(nil)
			createdToken = testSetup.InCluster.Tokens[0]
			createdBinding = testSetup.InCluster.Bindings[0]
		})

		AfterEach(func() {
			testSetup.AfterEach()
		})

		When("linked token is ready and secret not injected", func() {
			BeforeEach(func() {
				// We have the token in the ready state... let's not look it up during token matching
				ITest.TestServiceProvider.LookupTokenImpl = nil

				ITest.TestServiceProvider.PersistMetadataImpl = PersistConcreteMetadata(&api.TokenMetadata{
					Username:             "alois",
					UserId:               "42",
					Scopes:               []string{},
					ServiceProviderState: []byte("state"),
				})

				err := ITest.TokenStorage.Store(ITest.Context, createdToken, &api.Token{
					AccessToken: "access_token",
				})
				Expect(err).NotTo(HaveOccurred())

				//force reconciliation
				testSetup.ReconcileWithCluster(func(g Gomega) {
					g.Expect(testSetup.InCluster.Tokens[0].Status.Phase).To(Equal(api.SPIAccessTokenPhaseReady))
				})
			})

			It("should end in error phase if linked token doesn't fit the requirements", func() {
				// This happens when the OAuth flow gives fewer perms than we requested
				// I.e. we link the token, the user goes through OAuth flow, but the token we get doesn't
				// give us all the required permissions (which will manifest in it not being looked up during
				// reconciliation for given binding).

				testSetup.ReconcileWithCluster(func(g Gomega) {
					g.Expect(testSetup.InCluster.Bindings[0].Status.Phase).To(Equal(api.SPIAccessTokenBindingPhaseError))
				})
			})
		})

		When("linked token is not ready", func() {
			// we need to use a dedicated binding for this test so that the outer levels can clean up.
			// We will be linking this binding to a different token than the outer layers expect.
			var testBinding *api.SPIAccessTokenBinding
			var betterToken *api.SPIAccessToken

			BeforeEach(func() {
				betterToken = &api.SPIAccessToken{
					ObjectMeta: metav1.ObjectMeta{
						GenerateName: "status-updates-better-",
						Namespace:    "default",
						Annotations: map[string]string{
							"dummy": "true",
						},
					},
					Spec: api.SPIAccessTokenSpec{
						ServiceProviderUrl: "test-provider://",
					},
				}

				testBinding = &api.SPIAccessTokenBinding{
					ObjectMeta: metav1.ObjectMeta{
						GenerateName: "status-updates-",
						Namespace:    "default",
					},
					Spec: api.SPIAccessTokenBindingSpec{
						RepoUrl: "test-provider://acme/acme",
						Secret: api.SecretSpec{
							Type: corev1.SecretTypeBasicAuth,
						},
					},
				}

				Expect(ITest.Client.Create(ITest.Context, betterToken)).To(Succeed())
				ITest.TestServiceProvider.PersistMetadataImpl = PersistConcreteMetadata(&api.TokenMetadata{
					Username:             "alois",
					UserId:               "42",
					Scopes:               []string{},
					ServiceProviderState: []byte("state"),
				})

				err := ITest.TokenStorage.Store(ITest.Context, betterToken, &api.Token{
					AccessToken: "access_token",
				})
				Expect(err).NotTo(HaveOccurred())

				// we're trying to use the token defined by the outer layer first.
				// This token is not ready, so we should be in a situation that should
				// still enable swapping the token for a better fitting one.
				ITest.TestServiceProvider.LookupTokenImpl = LookupConcreteToken(&createdToken)

				Expect(ITest.Client.Create(ITest.Context, testBinding)).To(Succeed())
			})

			It("replaces the linked token with a more precise lookup if available", func() {
				// first, let's check that we're linked to the original token
				testSetup.ReconcileWithCluster(func(g Gomega) {
					binding := testSetup.InCluster.GetBinding(client.ObjectKeyFromObject(testBinding))
					g.Expect(binding.Status.LinkedAccessTokenName).To(Equal(createdToken.Name))
				})

				// now start returning the better token from the lookup
				ITest.TestServiceProvider.LookupTokenImpl = LookupConcreteToken(&betterToken)

				// and check that the binding switches to the better token
				testSetup.ReconcileWithCluster(func(g Gomega) {
					binding := testSetup.InCluster.GetBinding(client.ObjectKeyFromObject(testBinding))
					g.Expect(binding.Status.LinkedAccessTokenName).To(Equal(betterToken.Name))
				})
			})
		})

		When("linked token data disappears after successful sync", func() {
			var secret *corev1.Secret

			BeforeEach(func() {
				err := ITest.TokenStorage.Store(ITest.Context, createdToken, &api.Token{
					AccessToken: "access_token",
				})
				Expect(err).NotTo(HaveOccurred())

				ITest.TestServiceProvider.PersistMetadataImpl = PersistConcreteMetadata(&api.TokenMetadata{
					Username:             "alois",
					UserId:               "42",
					Scopes:               []string{},
					ServiceProviderState: []byte("state"),
				})

				testSetup.ReconcileWithCluster(func(g Gomega) {
					g.Expect(testSetup.InCluster.Tokens[0].Status.Phase).To(Equal(api.SPIAccessTokenPhaseReady))
					g.Expect(testSetup.InCluster.Bindings[0].Status.Phase).To(Equal(api.SPIAccessTokenBindingPhaseInjected))
					secret = &corev1.Secret{}
					Expect(ITest.Client.Get(ITest.Context, client.ObjectKey{Name: testSetup.InCluster.Bindings[0].Status.SyncedObjectRef.Name, Namespace: "default"}, secret)).To(Succeed())
				})
			})

			It("deletes the secret and flips back to awaiting phase", func() {
				ITest.TestServiceProvider.PersistMetadataImpl = PersistConcreteMetadata(nil)
				Expect(ITest.TokenStorage.Delete(ITest.Context, createdToken)).To(Succeed())

				testSetup.ReconcileWithCluster(func(g Gomega) {
					binding := testSetup.InCluster.Bindings[0]
					g.Expect(binding.Status.Phase).To(Equal(api.SPIAccessTokenBindingPhaseAwaitingTokenData))
					g.Expect(binding.Status.SyncedObjectRef.Name).To(BeEmpty())

					err := ITest.Client.Get(ITest.Context, client.ObjectKeyFromObject(secret), &corev1.Secret{})
					g.Expect(err).To(HaveOccurred())
					g.Expect(errors.IsNotFound(err)).To(BeTrue())
				})
			})
		})

		When("binding requires invalid scopes", func() {
			It("should flip to error state", func() {
				ITest.TestServiceProvider.ValidateImpl = func(ctx context.Context, validated serviceprovider.Validated) (serviceprovider.ValidationResult, error) {
					return serviceprovider.ValidationResult{
						ScopeValidation: []error{stderrors.New("nope")},
					}, nil
				}

				// now check that the binding flipped to the error state
				testSetup.ReconcileWithCluster(func(g Gomega) {
					binding := testSetup.InCluster.Bindings[0]
					g.Expect(binding.Status.Phase).To(Equal(api.SPIAccessTokenBindingPhaseError))
					g.Expect(binding.Status.ErrorReason).To(Equal(api.SPIAccessTokenBindingErrorReasonUnsupportedPermissions))
				})
			})
		})

		When("service provider url is invalid", func() {
			It("should end in error phase and have an error message", func() {
				createdBinding = &api.SPIAccessTokenBinding{
					ObjectMeta: metav1.ObjectMeta{
						GenerateName: "invalid-binding-",
						Namespace:    "default",
					},
					Spec: api.SPIAccessTokenBindingSpec{
						RepoUrl: "invalid://abc./name/repo",
					},
				}
				ITest.HostCredsServiceProvider.GetBaseUrlImpl = func() string {
					return "invalid://abc."
				}
				Expect(ITest.Client.Create(ITest.Context, createdBinding)).To(Succeed())

				testSetup.ReconcileWithCluster(func(g Gomega) {
					binding := testSetup.InCluster.GetBinding(client.ObjectKeyFromObject(createdBinding))
					g.Expect(binding.Status.Phase).To(Equal(api.SPIAccessTokenBindingPhaseError))
					g.Expect(binding.Status.ErrorMessage).To(Not(BeEmpty()))
					g.Expect(binding.Status.ErrorReason).To(Equal(api.SPIAccessTokenBindingErrorReasonUnknownServiceProviderType))
					g.Expect(binding.Status.LinkedAccessTokenName).To(BeEmpty())
				})
			})
		})

		When("linking fails", func() {
			// This simulates a situation where the CRDs and the code is out-of-sync and any updates to the binding status
			// fail.
			origCRD := &apiexv1.CustomResourceDefinition{}
			testBinding := &api.SPIAccessTokenBinding{
				ObjectMeta: metav1.ObjectMeta{
					GenerateName: "link-failing-",
					Namespace:    "default",
				},
				Spec: api.SPIAccessTokenBindingSpec{
					RepoUrl: "test-provider://acme/acme",
					Secret: api.SecretSpec{
						Type: corev1.SecretTypeBasicAuth,
					},
				},
			}

			BeforeEach(func() {
				// we need to modify the cluster somehow so that updating the object status fails
				// we will add a required property to the status schema so that the status update fails
				Eventually(func(g Gomega) {
					g.Expect(ITest.Client.Get(ITest.Context, client.ObjectKey{Name: "spiaccesstokenbindings.appstudio.redhat.com"}, origCRD)).To(Succeed())
					updatedCRD := origCRD.DeepCopy()
					status := updatedCRD.Spec.Versions[0].Schema.OpenAPIV3Schema.Properties["status"]
					status.Properties["__test"] = apiexv1.JSONSchemaProps{
						Type: "string",
					}
					requiredStatusProps := status.Required
					requiredStatusProps = append(requiredStatusProps, "__test")
					status.Required = requiredStatusProps
					updatedCRD.Spec.Versions[0].Schema.OpenAPIV3Schema.Properties["status"] = status

					g.Expect(ITest.Client.Update(ITest.Context, updatedCRD)).To(Succeed())
				}).Should(Succeed())

				ITest.TestServiceProvider.LookupTokenImpl = nil
				Expect(ITest.Client.Create(ITest.Context, testBinding)).Should(Succeed())
			})

			AfterEach(func() {
				// restore the CRD into its original state
				Eventually(func(g Gomega) {
					currentCRD := &apiexv1.CustomResourceDefinition{}
					g.Expect(ITest.Client.Get(ITest.Context, client.ObjectKeyFromObject(origCRD), currentCRD)).To(Succeed())
					currentCRD.Spec = origCRD.Spec
					g.Expect(ITest.Client.Update(ITest.Context, currentCRD)).To(Succeed())
				}).Should(Succeed())
			})

			It("should not create a token", func() {
				Consistently(func(g Gomega) {
					tokens := &api.SPIAccessTokenList{}
					g.Expect(ITest.Client.List(ITest.Context, tokens)).Should(Succeed())
					// there should only be 1 token (the one created in the outer level). The change to the CRD makes every
					// attempt to create a new token and link it fail and clean up the freshly created token.
					// Because of the errors, we clean up but are left in a perpetual cycle of trying to create the linked
					// token and failing to link it and thus the new tokens are continuously appearing and disappearing.
					// Let's just check here that their number is not growing too much too quickly by this crude measure.
					g.Expect(len(tokens.Items)).To(BeNumerically("<", 5))
				}, "3s").Should(Succeed())
			})
		})
	})
})<|MERGE_RESOLUTION|>--- conflicted
+++ resolved
@@ -151,46 +151,40 @@
 			testSetup.AfterEach()
 		})
 
-<<<<<<< HEAD
+		It("migrates old quay permission areas to new ones", func() {
+			ITest.TestServiceProvider.GetTypeImpl = func() api.ServiceProviderType {
+				return api.ServiceProviderTypeQuay
+			}
+			createdBinding = &api.SPIAccessTokenBinding{
+				ObjectMeta: metav1.ObjectMeta{
+					GenerateName: "invalid-quay-binding-",
+					Namespace:    "default",
+				},
+				Spec: api.SPIAccessTokenBindingSpec{
+					Permissions: api.Permissions{
+						Required: []api.Permission{{
+							Area: api.PermissionAreaRepository,
+						}, {
+							Area: api.PermissionAreaRepositoryMetadata,
+						}},
+					},
+					RepoUrl: "test-provider://test",
+				},
+			}
+			Expect(ITest.Client.Create(ITest.Context, createdBinding)).To(Succeed())
+			testSetup.ReconcileWithCluster(func(g Gomega) {
+				binding := testSetup.InCluster.GetBinding(client.ObjectKeyFromObject(createdBinding))
+				g.Expect(binding.Spec.Permissions.Required[0].Area).To(Equal(api.PermissionAreaRegistry))
+				g.Expect(binding.Spec.Permissions.Required[1].Area).To(Equal(api.PermissionAreaRegistryMetadata))
+				g.Expect(binding.Status.ErrorMessage).To(BeEmpty())
+				g.Expect(binding.Status.ErrorReason).To(BeEmpty())
+			})
+		})
+
 		It("reverts updates to the linked token label", func() {
 			testSetup.ReconcileWithCluster(func(g Gomega) {
 				checkTokenNameInStatus(g, testSetup.InCluster.Bindings[0], Not(BeEmpty()))
 			})
-=======
-	It("migrates old quay permission areas to new ones", func() {
-		ITest.TestServiceProvider.GetTypeImpl = func() api.ServiceProviderType {
-			return api.ServiceProviderTypeQuay
-		}
-		createdBinding = &api.SPIAccessTokenBinding{
-			ObjectMeta: metav1.ObjectMeta{
-				GenerateName: "invalid-quay-binding-",
-				Namespace:    "default",
-			},
-			Spec: api.SPIAccessTokenBindingSpec{
-				Permissions: api.Permissions{
-					Required: []api.Permission{{
-						Area: api.PermissionAreaRepository,
-					}, {
-						Area: api.PermissionAreaRepositoryMetadata,
-					}},
-				},
-				RepoUrl: "test-provider://test",
-			},
-		}
-		Expect(ITest.Client.Create(ITest.Context, createdBinding)).To(Succeed())
-		Eventually(func(g Gomega) {
-			binding := &api.SPIAccessTokenBinding{}
-			g.Expect(ITest.Client.Get(ITest.Context, client.ObjectKeyFromObject(createdBinding), binding)).To(Succeed())
-			g.Expect(binding.Spec.Permissions.Required[0].Area).To(Equal(api.PermissionAreaRegistry))
-			g.Expect(binding.Spec.Permissions.Required[1].Area).To(Equal(api.PermissionAreaRegistryMetadata))
-			g.Expect(binding.Status.ErrorMessage).To(BeEmpty())
-			g.Expect(binding.Status.ErrorReason).To(BeEmpty())
-		}).Should(Succeed())
-	})
-
-	It("reverts updates to the linked token label", func() {
-		testTokenNameInStatus(createdBinding, Not(BeEmpty()))
->>>>>>> 8916e2b4
 
 			Eventually(func(g Gomega) error {
 				binding := &api.SPIAccessTokenBinding{}
