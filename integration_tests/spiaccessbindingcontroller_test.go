--- conflicted
+++ resolved
@@ -186,25 +186,12 @@
 				checkTokenNameInStatus(g, testSetup.InCluster.Bindings[0], Not(BeEmpty()))
 			})
 
-<<<<<<< HEAD
-			ITest.TestServiceProvider.LookupTokenImpl = func(ctx context.Context, c client.Client, binding *api.SPIAccessTokenBinding) ([]api.SPIAccessToken, error) {
-				if strings.HasSuffix(binding.Spec.RepoUrl, "test") {
-					return []api.SPIAccessToken{*createdToken}, nil
-				} else if strings.HasSuffix(binding.Spec.RepoUrl, "other") {
-					return []api.SPIAccessToken{*otherToken}, nil
-				} else {
-					return nil, fmt.Errorf("request for invalid test token")
-				}
-			}
-		})
-=======
 			Eventually(func(g Gomega) error {
 				binding := &api.SPIAccessTokenBinding{}
 				g.Expect(ITest.Client.Get(ITest.Context, client.ObjectKeyFromObject(createdBinding), binding)).To(Succeed())
 				binding.Labels[controllers.SPIAccessTokenLinkLabel] = "my_random_link_name"
 				return ITest.Client.Update(ITest.Context, binding)
 			}).Should(Succeed())
->>>>>>> 0a41311d
 
 			testSetup.ReconcileWithCluster(func(g Gomega) {
 				checkTokenNameInStatus(g, testSetup.InCluster.Bindings[0], Not(Or(BeEmpty(), Equal("my_random_link_name"))))
@@ -245,11 +232,11 @@
 
 				Expect(ITest.Client.Create(ITest.Context, otherToken)).To(Succeed())
 
-				ITest.TestServiceProvider.LookupTokenImpl = func(ctx context.Context, c client.Client, binding *api.SPIAccessTokenBinding) (*api.SPIAccessToken, error) {
+				ITest.TestServiceProvider.LookupTokenImpl = func(ctx context.Context, c client.Client, binding *api.SPIAccessTokenBinding) ([]api.SPIAccessToken, error) {
 					if strings.HasSuffix(binding.Spec.RepoUrl, "test") {
-						return createdToken, nil
+						return []api.SPIAccessToken{*createdToken}, nil
 					} else if strings.HasSuffix(binding.Spec.RepoUrl, "other") {
-						return otherToken, nil
+						return []api.SPIAccessToken{*otherToken}, nil
 					} else {
 						return nil, fmt.Errorf("request for invalid test token")
 					}
