--- conflicted
+++ resolved
@@ -458,14 +458,7 @@
 
 		AfterEach(func() {
 			Expect(ITest.TokenStorage.Delete(ITest.Context, token)).To(Succeed())
-<<<<<<< HEAD
-=======
-			Eventually(func(g Gomega) {
-				currentToken := &api.SPIAccessToken{}
-				g.Expect(ITest.Client.Get(ITest.Context, client.ObjectKeyFromObject(token), currentToken)).To(Succeed())
-			}).Should(Succeed())
 			ITest.TestServiceProvider.LookupTokenImpl = nil
->>>>>>> 31cb9bf4
 		})
 
 		It("should end in error phase if linked token doesn't fit the requirements", func() {
