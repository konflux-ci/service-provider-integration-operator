global:
  enabled: true
  tlsDisable: true

injector:
  enabled: false

server:
<<<<<<< HEAD
  logLevel: "trace"
=======
  logLevel: "info"
>>>>>>> 32dc8c97

  dataStorage:
    enabled: true
    size: 1Gi
    storageClass: null
    accessMode: ReadWriteOnce

  service:
    enabled: true

  ingress:
    enabled: true
    hosts:
    - host: ${VAULT_HOST}
      paths: []

  standalone:
    config: |
      ui = false

      listener "tcp" {
        tls_disable = 1
        address = "[::]:8200"
        cluster_address = "[::]:8201"
      }
      storage "file" {
        path = "/vault/data"
      }

  ui:
    enabled: false

  serviceAccount:
    create: true

  postStart:
    - /bin/sh
    - /vault/userconfig/scripts/poststart.sh

  volumes:
    - name: poststart
      configMap:
        name: vault-poststart-script
        defaultMode: 0544
    - name: keys
      secret:
        secretName: spi-vault-keys
        optional: true

  volumeMounts:
    - mountPath: /vault/userconfig/scripts
      name: poststart
    - mountPath: /vault/userconfig/keys
      name: keys<|MERGE_RESOLUTION|>--- conflicted
+++ resolved
@@ -6,11 +6,7 @@
   enabled: false
 
 server:
-<<<<<<< HEAD
-  logLevel: "trace"
-=======
   logLevel: "info"
->>>>>>> 32dc8c97
 
   dataStorage:
     enabled: true
