---
kind: Role
apiVersion: rbac.authorization.k8s.io/v1
metadata:
  name: accesstokens-for-default-sa
rules:
  - verbs:
      - create
      - get
      - update
      - delete
      - list
    apiGroups:
      - appstudio.redhat.com
    resources:
      - spiaccesstokenbindings
      - spiaccesstokens
<<<<<<< HEAD
=======
      - spiaccesstokendataupdates
>>>>>>> 31cb9bf4
  - verbs:
      - create
      - update
    apiGroups:
      - ""
    resources:
      - secrets
---
kind: RoleBinding
apiVersion: rbac.authorization.k8s.io/v1
metadata:
  name: accesstokens-for-default-sa
roleRef:
  apiGroup: rbac.authorization.k8s.io
  kind: Role
  name: accesstokens-for-default-sa
subjects:
  - kind: ServiceAccount
    name: default<|MERGE_RESOLUTION|>--- conflicted
+++ resolved
@@ -15,10 +15,7 @@
     resources:
       - spiaccesstokenbindings
       - spiaccesstokens
-<<<<<<< HEAD
-=======
       - spiaccesstokendataupdates
->>>>>>> 31cb9bf4
   - verbs:
       - create
       - update
