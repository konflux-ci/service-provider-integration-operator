--- conflicted
+++ resolved
@@ -36,8 +36,9 @@
 )
 
 var (
-	errMissingField           = errors.New("missing mandatory field in oauth configuration")
-	errUnknownServiceProvider = errors.New("haven't found oauth configuration for service provider")
+	errMissingField            = errors.New("missing mandatory field in oauth configuration")
+	errMultipleMatchingSecrets = errors.New("found multiple matching oauth config secrets")
+	errUnknownServiceProvider  = errors.New("haven't found oauth configuration for service provider")
 )
 
 // obtainOauthConfig is responsible for getting oauth configuration of service provider.
@@ -63,12 +64,8 @@
 		oauthCfg.Endpoint = createDefaultEndpoint(info.ServiceProviderUrl)
 	}
 
-<<<<<<< HEAD
-	found, oauthCfgSecret, findErr := config.FindServiceProviderConfigSecret(ctx, c.K8sClient, info.TokenNamespace, spUrl.Host, c.ServiceProviderType)
-=======
 	noAuthCtx := WithAuthIntoContext("", ctx) // we want to use ServiceAccount to find the secret, so we need to use context without user's token
-	found, oauthCfgSecret, findErr := c.findOauthConfigSecret(noAuthCtx, info.TokenNamespace, spUrl.Host)
->>>>>>> b7392d44
+	found, oauthCfgSecret, findErr := config.FindServiceProviderConfigSecret(noAuthCtx, c.K8sClient, info.TokenNamespace, spUrl.Host, c.ServiceProviderType)
 	if findErr != nil {
 		return nil, findErr
 	}
@@ -92,61 +89,6 @@
 	return nil, fmt.Errorf("%w '%s' url: '%s'", errUnknownServiceProvider, info.ServiceProviderType, info.ServiceProviderUrl)
 }
 
-<<<<<<< HEAD
-=======
-func (c *commonController) findOauthConfigSecret(ctx context.Context, tokenNamespace string, spHost string) (bool, *corev1.Secret, error) {
-	lg := log.FromContext(ctx).WithValues("spHost", spHost)
-
-	secrets := &corev1.SecretList{}
-	if listErr := c.K8sClient.List(ctx, secrets, client.InNamespace(tokenNamespace), client.MatchingLabels{
-		v1beta1.ServiceProviderTypeLabel: string(c.ServiceProviderType),
-	}); listErr != nil {
-		if kuberrors.IsForbidden(listErr) {
-			lg.Info("not enough permissions to list the secrets")
-			return false, nil, nil
-		} else {
-			return false, nil, fmt.Errorf("failed to list oauth config secrets: %w", listErr)
-		}
-	}
-
-	lg.V(logs.DebugLevel).Info("found secrets with oauth configuration", "count", len(secrets.Items))
-
-	if len(secrets.Items) < 1 {
-		return false, nil, nil
-	}
-
-	var oauthSecretWithoutHost *corev1.Secret
-	var oauthSecretWithHost *corev1.Secret
-
-	// go through all found oauth secret configs
-	for _, oauthSecret := range secrets.Items {
-		// if we find one labeled for sp host, we take it
-		if labelSpHost, hasLabel := oauthSecret.ObjectMeta.Labels[v1beta1.ServiceProviderHostLabel]; hasLabel {
-			if labelSpHost == spHost {
-				if oauthSecretWithHost != nil { // if we found one before, return error because we can't tell which one to use
-					return false, nil, errMultipleMatchingSecrets
-				}
-				oauthSecretWithHost = oauthSecret.DeepCopy()
-			}
-		} else { // if we found one without host label, we save it for later
-			if oauthSecretWithoutHost != nil { // if we found one before, return error because we can't tell which one to use
-				return false, nil, errMultipleMatchingSecrets
-			}
-			oauthSecretWithoutHost = oauthSecret.DeepCopy()
-		}
-	}
-
-	if oauthSecretWithHost != nil {
-		return true, oauthSecretWithHost, nil
-	} else if oauthSecretWithoutHost != nil {
-		return true, oauthSecretWithoutHost, nil
-	} else {
-		return false, nil, nil
-	}
-
-}
-
->>>>>>> b7392d44
 func initializeConfigFromSecret(secret *corev1.Secret, oauthCfg *oauth2.Config) error {
 	if clientId, has := secret.Data[oauthCfgSecretFieldClientId]; has {
 		oauthCfg.ClientID = string(clientId)
