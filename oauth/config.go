// Copyright (c) 2021 Red Hat, Inc.
// Licensed under the Apache License, Version 2.0 (the "License");
// you may not use this file except in compliance with the License.
// You may obtain a copy of the License at
//
//     http://www.apache.org/licenses/LICENSE-2.0
//
// Unless required by applicable law or agreed to in writing, software
// distributed under the License is distributed on an "AS IS" BASIS,
// WITHOUT WARRANTIES OR CONDITIONS OF ANY KIND, either express or implied.
// See the License for the specific language governing permissions and
// limitations under the License.

package oauth

import (
	"github.com/redhat-appstudio/service-provider-integration-operator/pkg/spi-shared/config"
)

type OAuthServiceConfiguration struct {
<<<<<<< HEAD
	config.SharedConfiguration `validate:"required"`
}

func LoadOAuthServiceConfiguration(args OAuthServiceCliArgs) (OAuthServiceConfiguration, error) {
	baseCfg, err := config.LoadFrom(&args.CommonCliArgs)
	if err != nil {
		return OAuthServiceConfiguration{}, fmt.Errorf("failed to load the configuration from file %s: %w", args.ConfigFile, err)
	}

	return OAuthServiceConfiguration{SharedConfiguration: baseCfg}, nil
=======
	config.SharedConfiguration
>>>>>>> 3706c9bd
}<|MERGE_RESOLUTION|>--- conflicted
+++ resolved
@@ -18,18 +18,5 @@
 )
 
 type OAuthServiceConfiguration struct {
-<<<<<<< HEAD
 	config.SharedConfiguration `validate:"required"`
-}
-
-func LoadOAuthServiceConfiguration(args OAuthServiceCliArgs) (OAuthServiceConfiguration, error) {
-	baseCfg, err := config.LoadFrom(&args.CommonCliArgs)
-	if err != nil {
-		return OAuthServiceConfiguration{}, fmt.Errorf("failed to load the configuration from file %s: %w", args.ConfigFile, err)
-	}
-
-	return OAuthServiceConfiguration{SharedConfiguration: baseCfg}, nil
-=======
-	config.SharedConfiguration
->>>>>>> 3706c9bd
 }