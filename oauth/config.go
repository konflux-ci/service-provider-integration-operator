// Copyright (c) 2021 Red Hat, Inc.
// Licensed under the Apache License, Version 2.0 (the "License");
// you may not use this file except in compliance with the License.
// You may obtain a copy of the License at
//
//     http://www.apache.org/licenses/LICENSE-2.0
//
// Unless required by applicable law or agreed to in writing, software
// distributed under the License is distributed on an "AS IS" BASIS,
// WITHOUT WARRANTIES OR CONDITIONS OF ANY KIND, either express or implied.
// See the License for the specific language governing permissions and
// limitations under the License.

package oauth

import (
	"github.com/redhat-appstudio/service-provider-integration-operator/pkg/spi-shared/config"
)

<<<<<<< HEAD
type OAuthServiceCliArgs struct {
	config.CommonCliArgs
	config.LoggingCliArgs
	vaultstorage.VaultCliArgs
	ServiceAddr     string `arg:"--service-addr, env" default:"0.0.0.0:8000" help:"Service address to listen on"`
	AllowedOrigins  string `arg:"--allowed-origins, env" default:"https://console.dev.redhat.com,https://prod.foo.redhat.com:1337,https://console.redhat.com" help:"Comma-separated list of domains allowed for cross-domain requests"`
	KubeConfig      string `arg:"--kubeconfig, env" default:"" help:""`
	KubeInsecureTLS bool   `arg:"--kube-insecure-tls, env" default:"false" help:"Whether is allowed or not insecure kubernetes tls connection."`
	ApiServer       string `arg:"--api-server, env:API_SERVER" default:"" help:"host:port of the Kubernetes API server to use when handling HTTP requests"`
	ApiServerCAPath string `arg:"--ca-path, env:API_SERVER_CA_PATH" default:"" help:"the path to the CA certificate to use when connecting to the Kubernetes API server"`
}

=======
>>>>>>> b18384bf
type OAuthServiceConfiguration struct {
	config.SharedConfiguration
}<|MERGE_RESOLUTION|>--- conflicted
+++ resolved
@@ -17,21 +17,6 @@
 	"github.com/redhat-appstudio/service-provider-integration-operator/pkg/spi-shared/config"
 )
 
-<<<<<<< HEAD
-type OAuthServiceCliArgs struct {
-	config.CommonCliArgs
-	config.LoggingCliArgs
-	vaultstorage.VaultCliArgs
-	ServiceAddr     string `arg:"--service-addr, env" default:"0.0.0.0:8000" help:"Service address to listen on"`
-	AllowedOrigins  string `arg:"--allowed-origins, env" default:"https://console.dev.redhat.com,https://prod.foo.redhat.com:1337,https://console.redhat.com" help:"Comma-separated list of domains allowed for cross-domain requests"`
-	KubeConfig      string `arg:"--kubeconfig, env" default:"" help:""`
-	KubeInsecureTLS bool   `arg:"--kube-insecure-tls, env" default:"false" help:"Whether is allowed or not insecure kubernetes tls connection."`
-	ApiServer       string `arg:"--api-server, env:API_SERVER" default:"" help:"host:port of the Kubernetes API server to use when handling HTTP requests"`
-	ApiServerCAPath string `arg:"--ca-path, env:API_SERVER_CA_PATH" default:"" help:"the path to the CA certificate to use when connecting to the Kubernetes API server"`
-}
-
-=======
->>>>>>> b18384bf
 type OAuthServiceConfiguration struct {
 	config.SharedConfiguration
 }