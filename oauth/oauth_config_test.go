//
// Copyright (c) 2021 Red Hat, Inc.
// Licensed under the Apache License, Version 2.0 (the "License");
// you may not use this file except in compliance with the License.
// You may obtain a copy of the License at
//
//     http://www.apache.org/licenses/LICENSE-2.0
//
// Unless required by applicable law or agreed to in writing, software
// distributed under the License is distributed on an "AS IS" BASIS,
// WITHOUT WARRANTIES OR CONDITIONS OF ANY KIND, either express or implied.
// See the License for the specific language governing permissions and
// limitations under the License.

package oauth

import (
	"context"
	"testing"

	"github.com/redhat-appstudio/service-provider-integration-operator/api/v1beta1"

	"github.com/redhat-appstudio/service-provider-integration-operator/pkg/spi-shared/config"
	"github.com/redhat-appstudio/service-provider-integration-operator/pkg/spi-shared/httptransport"
	oauthstate2 "github.com/redhat-appstudio/service-provider-integration-operator/pkg/spi-shared/oauthstate"
	"github.com/redhat-appstudio/service-provider-integration-operator/pkg/spi-shared/serviceprovider"
	"github.com/stretchr/testify/assert"
	"golang.org/x/oauth2"
	"golang.org/x/oauth2/github"
	v1 "k8s.io/api/core/v1"
	"k8s.io/apimachinery/pkg/api/errors"
	"k8s.io/apimachinery/pkg/api/meta"
	metav1 "k8s.io/apimachinery/pkg/apis/meta/v1"
	"k8s.io/apimachinery/pkg/runtime"
	"k8s.io/apimachinery/pkg/runtime/schema"
	utilruntime "k8s.io/apimachinery/pkg/util/runtime"
	"k8s.io/apimachinery/pkg/watch"
	"sigs.k8s.io/controller-runtime/pkg/client"
	"sigs.k8s.io/controller-runtime/pkg/client/fake"
)

const (
	testClientId     = "test_client_id_123"
	testClientSecret = "test_client_secret_123"
	testAuthUrl      = "test_auth_url_123"
	testTokenUrl     = "test_token_url_123"
)

func TestCreateOauthConfigFromSecret(t *testing.T) {
	t.Run("all fields set ok", func(t *testing.T) {
		secret := &v1.Secret{
			Data: map[string][]byte{
				oauthCfgSecretFieldClientId:     []byte(testClientId),
				oauthCfgSecretFieldClientSecret: []byte(testClientSecret),
				oauthCfgSecretFieldAuthUrl:      []byte(testAuthUrl),
				oauthCfgSecretFieldTokenUrl:     []byte(testTokenUrl),
			},
		}

		oauthCfg := &oauth2.Config{}
		err := initializeConfigFromSecret(secret, oauthCfg)

		assert.NoError(t, err)
		assert.Equal(t, testClientId, oauthCfg.ClientID)
		assert.Equal(t, testClientSecret, oauthCfg.ClientSecret)
		assert.Equal(t, testAuthUrl, oauthCfg.Endpoint.AuthURL)
		assert.Equal(t, testTokenUrl, oauthCfg.Endpoint.TokenURL)
	})

	t.Run("error if missing client id", func(t *testing.T) {
		secret := &v1.Secret{
			Data: map[string][]byte{
				oauthCfgSecretFieldClientSecret: []byte(testClientSecret),
				oauthCfgSecretFieldAuthUrl:      []byte(testAuthUrl),
				oauthCfgSecretFieldTokenUrl:     []byte(testTokenUrl),
			},
		}

		oauthCfg := &oauth2.Config{}
		err := initializeConfigFromSecret(secret, oauthCfg)

		assert.Error(t, err)
	})

	t.Run("error if missing client secret", func(t *testing.T) {
		secret := &v1.Secret{
			Data: map[string][]byte{
				oauthCfgSecretFieldClientId: []byte(testClientId),
				oauthCfgSecretFieldAuthUrl:  []byte(testAuthUrl),
				oauthCfgSecretFieldTokenUrl: []byte(testTokenUrl),
			},
		}

		oauthCfg := &oauth2.Config{}
		err := initializeConfigFromSecret(secret, oauthCfg)

		assert.Error(t, err)
	})

	t.Run("ok with just client id and secret", func(t *testing.T) {
		secret := &v1.Secret{
			Data: map[string][]byte{
				oauthCfgSecretFieldClientId:     []byte(testClientId),
				oauthCfgSecretFieldClientSecret: []byte(testClientSecret),
			},
		}

		oauthCfg := &oauth2.Config{}
		err := initializeConfigFromSecret(secret, oauthCfg)

		assert.NoError(t, err)
		assert.Equal(t, testClientId, oauthCfg.ClientID)
		assert.Equal(t, testClientSecret, oauthCfg.ClientSecret)
		assert.Equal(t, "", oauthCfg.Endpoint.AuthURL)
		assert.Equal(t, "", oauthCfg.Endpoint.TokenURL)
	})
}

func TestObtainOauthConfig(t *testing.T) {
	t.Run("no secret use default oauth config", func(t *testing.T) {
		scheme := runtime.NewScheme()
		utilruntime.Must(v1.AddToScheme(scheme))
		ctx := context.TODO()

		cl := fake.NewClientBuilder().WithScheme(scheme).Build()

		ctrl := commonController{
			ServiceProviderInstance: map[string]oauthConfiguration{
				"bleh.eh": {
					Config: config.PersistedServiceProviderConfiguration{
						ClientId:               "eh?",
						ClientSecret:           "bleh?",
						ServiceProviderType:    config.ServiceProviderTypeGitHub,
						ServiceProviderBaseUrl: "http://bleh.eh",
					},
					Endpoint: github.Endpoint,
				},
			},
			ServiceProviderType: config.ServiceProviderTypeGitHub,
			K8sClient:           cl,
			BaseUrl:             "baseurl",
		}

		oauthInfo := &oauthstate2.OAuthInfo{
			ServiceProviderUrl: "http://bleh.eh",
		}

		oauthCfg, err := ctrl.obtainOauthConfig(ctx, oauthInfo)

		assert.NoError(t, err)
		assert.NotNil(t, oauthCfg)
		assert.Equal(t, "eh?", oauthCfg.ClientID)
		assert.Equal(t, "bleh?", oauthCfg.ClientSecret)
		assert.Equal(t, github.Endpoint, oauthCfg.Endpoint)
		assert.Contains(t, oauthCfg.RedirectURL, "baseurl")
	})

	t.Run("use oauth config from secret", func(t *testing.T) {
		scheme := runtime.NewScheme()
		utilruntime.Must(v1.AddToScheme(scheme))
		ctx := context.TODO()

		secretNamespace := "test-secretConfigNamespace"

		cl := fake.NewClientBuilder().WithScheme(scheme).WithLists(&v1.SecretList{
			Items: []v1.Secret{
				{
					ObjectMeta: metav1.ObjectMeta{
						Name:      "oauth-config-secret",
						Namespace: secretNamespace,
						Labels: map[string]string{
							v1beta1.ServiceProviderTypeLabel: string(config.ServiceProviderTypeGitHub),
						},
					},
					Data: map[string][]byte{
						oauthCfgSecretFieldClientId:     []byte("testclientid"),
						oauthCfgSecretFieldClientSecret: []byte("testclientsecret"),
					},
				},
			},
		}).Build()

		ctrl := commonController{
			ServiceProviderInstance: map[string]oauthConfiguration{
				serviceprovider.GithubSaasHost: {
					Config: config.PersistedServiceProviderConfiguration{
						ClientId:               "eh?",
						ClientSecret:           "bleh?",
						ServiceProviderType:    config.ServiceProviderTypeGitHub,
						ServiceProviderBaseUrl: "http://bleh.eh",
					},
					Endpoint: github.Endpoint,
				},
			},
			ServiceProviderType: config.ServiceProviderTypeGitHub,
			K8sClient:           cl,
			BaseUrl:             "baseurl",
		}

		oauthState := &oauthstate2.OAuthInfo{
			TokenNamespace:      secretNamespace,
			ServiceProviderType: config.ServiceProviderTypeGitHub,
			ServiceProviderUrl:  "http://bleh.eh",
		}

		oauthCfg, err := ctrl.obtainOauthConfig(ctx, oauthState)
		expectedEndpoint := createDefaultEndpoint("http://bleh.eh")

		assert.NoError(t, err)
		assert.NotNil(t, oauthCfg)
		assert.Equal(t, oauthCfg.ClientID, "testclientid")
		assert.Equal(t, oauthCfg.ClientSecret, "testclientsecret")
		assert.Equal(t, expectedEndpoint, oauthCfg.Endpoint)
		assert.Contains(t, oauthCfg.RedirectURL, "baseurl")
	})

	t.Run("found invalid oauth config secret", func(t *testing.T) {
		scheme := runtime.NewScheme()
		utilruntime.Must(v1.AddToScheme(scheme))
		ctx := context.TODO()

		secretNamespace := "test-secretConfigNamespace"

		cl := fake.NewClientBuilder().WithScheme(scheme).WithLists(&v1.SecretList{
			Items: []v1.Secret{
				{
					ObjectMeta: metav1.ObjectMeta{
						Name:      "oauth-config-secret",
						Namespace: secretNamespace,
						Labels: map[string]string{
							v1beta1.ServiceProviderTypeLabel: string(config.ServiceProviderTypeGitHub),
						},
					},
					Data: map[string][]byte{
						oauthCfgSecretFieldClientId: []byte("testclientid"),
					},
				},
			},
		}).Build()

		ctrl := commonController{
			ServiceProviderInstance: map[string]oauthConfiguration{
				serviceprovider.GithubSaasHost: {
					Config: config.PersistedServiceProviderConfiguration{
						ClientId:               "eh?",
						ClientSecret:           "bleh?",
						ServiceProviderType:    config.ServiceProviderTypeGitHub,
						ServiceProviderBaseUrl: "http://bleh.eh",
					},
					Endpoint: github.Endpoint,
				},
			},
			ServiceProviderType: config.ServiceProviderTypeGitHub,
			K8sClient:           cl,
			BaseUrl:             "baseurl",
		}

		oauthState := &oauthstate2.OAuthInfo{
			TokenNamespace:      secretNamespace,
			ServiceProviderType: config.ServiceProviderTypeGitHub,
		}

		oauthCfg, err := ctrl.obtainOauthConfig(ctx, oauthState)

		assert.Error(t, err)
		assert.Nil(t, oauthCfg)
	})

	t.Run("error when failed kube request", func(t *testing.T) {
		scheme := runtime.NewScheme()
		utilruntime.Must(v1.AddToScheme(scheme))
		ctx := context.TODO()

		secretNamespace := "test-secretConfigNamespace"

		cl := fake.NewClientBuilder().WithScheme(scheme).WithObjectTracker(&mockTracker{
			listImpl: func(gvr schema.GroupVersionResource, gvk schema.GroupVersionKind, ns string) (runtime.Object, error) {
				return nil, errors.NewBadRequest("nenenene")
			}}).Build()

		ctrl := commonController{
			K8sClient:           cl,
			ServiceProviderType: config.ServiceProviderTypeGitHub,
		}

		oauthState := &oauthstate2.OAuthInfo{
			TokenNamespace:      secretNamespace,
			ServiceProviderType: config.ServiceProviderTypeGitHub,
		}

		oauthCfg, err := ctrl.obtainOauthConfig(ctx, oauthState)

		assert.Error(t, err)
		assert.Nil(t, oauthCfg)
	})

	t.Run("invalid url fails", func(t *testing.T) {
		ctrl := commonController{}

		oauthInfo := &oauthstate2.OAuthInfo{
			ServiceProviderUrl: ":::",
		}

		oauthCfg, err := ctrl.obtainOauthConfig(context.TODO(), oauthInfo)

		assert.Error(t, err)
		assert.Nil(t, oauthCfg)
	})

	t.Run("found nothing returns error", func(t *testing.T) {
		scheme := runtime.NewScheme()
		utilruntime.Must(v1.AddToScheme(scheme))
		ctx := context.TODO()

		cl := fake.NewClientBuilder().WithScheme(scheme).Build()

		ctrl := commonController{
			ServiceProviderInstance: map[string]oauthConfiguration{},
			ServiceProviderType:     config.ServiceProviderTypeGitHub,
			K8sClient:               cl,
			BaseUrl:                 "baseurl",
		}

		oauthInfo := &oauthstate2.OAuthInfo{
			ServiceProviderUrl:  "http://bleh.eh",
			ServiceProviderType: config.ServiceProviderTypeGitHub,
		}

		oauthCfg, err := ctrl.obtainOauthConfig(ctx, oauthInfo)

		assert.Error(t, err)
		assert.Nil(t, oauthCfg)
	})

	t.Run("no auth in list secret request context", func(t *testing.T) {
		scheme := runtime.NewScheme()
		utilruntime.Must(v1.AddToScheme(scheme))

		ctx := WithAuthIntoContext("token", context.TODO())

		secretNamespace := "test-secretConfigNamespace"
		cl := fake.NewClientBuilder().WithScheme(scheme).WithObjectTracker(&mockTracker{
			listImpl: func(gvr schema.GroupVersionResource, gvk schema.GroupVersionKind, ns string) (runtime.Object, error) {
				return nil, errors.NewBadRequest("nenenene")
			}}).Build()
		testC := newTestClient(cl)
		testC.inspectList = func(ctx context.Context, list client.ObjectList, opts ...client.ListOption) {
			assert.Empty(t, ctx.Value(httptransport.AuthenticatingRoundTripperContextKey))
		}

		ctrl := commonController{
			K8sClient:           testC,
			ServiceProviderType: config.ServiceProviderTypeGitHub,
		}

		oauthState := &oauthstate2.OAuthInfo{
			TokenNamespace:      secretNamespace,
			ServiceProviderType: config.ServiceProviderTypeGitHub,
		}

		oauthCfg, err := ctrl.obtainOauthConfig(ctx, oauthState)

		assert.Error(t, err)
		assert.Nil(t, oauthCfg)
	})
}

<<<<<<< HEAD
=======
func TestMultipleProviders(t *testing.T) {
	scheme := runtime.NewScheme()
	utilruntime.Must(v1.AddToScheme(scheme))
	ctx := context.TODO()

	secretNamespace := "test-secretConfigNamespace"

	test := func(t *testing.T, oauthConfigSecrets []v1.Secret, shouldFind bool, findSecretName string, shouldError bool) {
		cl := fake.NewClientBuilder().WithScheme(scheme).WithLists(&v1.SecretList{
			Items: oauthConfigSecrets,
		}).Build()

		ctrl := commonController{
			ServiceProviderInstance: map[string]oauthConfiguration{
				GithubSaasHost: {
					Config: config.ServiceProviderConfiguration{
						ServiceProviderType: config.ServiceProviderTypeGitHub,
					},
				},
			},
			ServiceProviderType: config.ServiceProviderTypeGitHub,
			K8sClient:           cl,
		}

		found, secret, err := ctrl.findOauthConfigSecret(ctx, secretNamespace, "blabol.eh")
		assert.Equal(t, shouldFind, found, "should find the secret")
		if shouldError {
			assert.Error(t, err, "should error")
		} else {
			assert.NoError(t, err, "should not error")
		}
		if shouldFind {
			assert.NotNil(t, secret)
			assert.Equal(t, findSecretName, secret.Name)
		}
	}

	t.Run("find secret with host", func(t *testing.T) {
		test(t, []v1.Secret{
			{
				ObjectMeta: metav1.ObjectMeta{
					Name:      "oauth-config-secret",
					Namespace: secretNamespace,
					Labels: map[string]string{
						v1beta1.ServiceProviderTypeLabel: string(config.ServiceProviderTypeGitHub),
					},
				},
			},
			{
				ObjectMeta: metav1.ObjectMeta{
					Name:      "oauth-config-secret-hosted",
					Namespace: secretNamespace,
					Labels: map[string]string{
						v1beta1.ServiceProviderTypeLabel: string(config.ServiceProviderTypeGitHub),
						v1beta1.ServiceProviderHostLabel: "blabol.eh",
					},
				},
			},
		}, true, "oauth-config-secret-hosted", false)
	})

	t.Run("if no secret host match, use default", func(t *testing.T) {
		test(t, []v1.Secret{
			{
				ObjectMeta: metav1.ObjectMeta{
					Name:      "oauth-config-secret",
					Namespace: secretNamespace,
					Labels: map[string]string{
						v1beta1.ServiceProviderTypeLabel: string(config.ServiceProviderTypeGitHub),
					},
				},
			},
			{
				ObjectMeta: metav1.ObjectMeta{
					Name:      "oauth-config-secret-hosted",
					Namespace: secretNamespace,
					Labels: map[string]string{
						v1beta1.ServiceProviderTypeLabel: string(config.ServiceProviderTypeGitHub),
						v1beta1.ServiceProviderHostLabel: "different-host.eh",
					},
				},
			},
		}, true, "oauth-config-secret", false)
	})

	t.Run("if no secret host match or default, not-found", func(t *testing.T) {
		test(t, []v1.Secret{
			{
				ObjectMeta: metav1.ObjectMeta{
					Name:      "oauth-config-secret",
					Namespace: secretNamespace,
					Labels: map[string]string{
						v1beta1.ServiceProviderTypeLabel: string(config.ServiceProviderTypeGitHub),
						v1beta1.ServiceProviderHostLabel: "different-host.eh",
					},
				},
			},
			{
				ObjectMeta: metav1.ObjectMeta{
					Name:      "oauth-config-secret-hosted",
					Namespace: secretNamespace,
					Labels: map[string]string{
						v1beta1.ServiceProviderTypeLabel: string(config.ServiceProviderTypeGitHub),
						v1beta1.ServiceProviderHostLabel: "another-different-host.eh",
					},
				},
			},
		}, false, "", false)
	})

	t.Run("multiple secrets with same host should error", func(t *testing.T) {
		test(t, []v1.Secret{
			{
				ObjectMeta: metav1.ObjectMeta{
					Name:      "oauth-config-secret",
					Namespace: secretNamespace,
					Labels: map[string]string{
						v1beta1.ServiceProviderTypeLabel: string(config.ServiceProviderTypeGitHub),
						v1beta1.ServiceProviderHostLabel: "blabol.eh",
					},
				},
			},
			{
				ObjectMeta: metav1.ObjectMeta{
					Name:      "oauth-config-secret-hosted",
					Namespace: secretNamespace,
					Labels: map[string]string{
						v1beta1.ServiceProviderTypeLabel: string(config.ServiceProviderTypeGitHub),
						v1beta1.ServiceProviderHostLabel: "blabol.eh",
					},
				},
			},
		}, false, "", true)
	})

	t.Run("multiple secrets defaults without host should fail", func(t *testing.T) {
		test(t, []v1.Secret{
			{
				ObjectMeta: metav1.ObjectMeta{
					Name:      "oauth-config-secret",
					Namespace: secretNamespace,
					Labels: map[string]string{
						v1beta1.ServiceProviderTypeLabel: string(config.ServiceProviderTypeGitHub),
					},
				},
			},
			{
				ObjectMeta: metav1.ObjectMeta{
					Name:      "oauth-config-secret-hosted",
					Namespace: secretNamespace,
					Labels: map[string]string{
						v1beta1.ServiceProviderTypeLabel: string(config.ServiceProviderTypeGitHub),
					},
				},
			},
		}, false, "", true)
	})
}

type testClient struct {
	client.Reader
	client.Writer
	client.StatusClient

	client client.Client

	inspectList func(ctx context.Context, list client.ObjectList, opts ...client.ListOption)
}

func newTestClient(cl client.Client) *testClient {
	return &testClient{client: cl}
}

func (c *testClient) Get(ctx context.Context, key client.ObjectKey, obj client.Object, opts ...client.GetOption) error {
	return c.client.Get(ctx, key, obj, opts...)
}

func (c *testClient) List(ctx context.Context, list client.ObjectList, opts ...client.ListOption) error {
	c.inspectList(ctx, list, opts...)
	return c.client.List(ctx, list, opts...)
}

func (c *testClient) Scheme() *runtime.Scheme {
	return c.client.Scheme()
}

func (c *testClient) RESTMapper() meta.RESTMapper {
	return c.client.RESTMapper()
}

>>>>>>> b7392d44
type mockTracker struct {
	listImpl func(gvr schema.GroupVersionResource, gvk schema.GroupVersionKind, ns string) (runtime.Object, error)
}

func (t *mockTracker) Add(obj runtime.Object) error {
	panic("not needed for now")
}

func (t *mockTracker) Get(gvr schema.GroupVersionResource, ns, name string) (runtime.Object, error) {
	panic("not needed for now")
}

func (t *mockTracker) Create(gvr schema.GroupVersionResource, obj runtime.Object, ns string) error {
	panic("not needed for now")
}

func (t *mockTracker) Update(gvr schema.GroupVersionResource, obj runtime.Object, ns string) error {
	panic("not needed for now")
}

func (t *mockTracker) List(gvr schema.GroupVersionResource, gvk schema.GroupVersionKind, ns string) (runtime.Object, error) {
	return t.listImpl(gvr, gvk, ns)
}

func (t *mockTracker) Delete(gvr schema.GroupVersionResource, ns, name string) error {
	panic("not needed for now")
}

func (t *mockTracker) Watch(gvr schema.GroupVersionResource, ns string) (watch.Interface, error) {
	panic("not needed for now")
}<|MERGE_RESOLUTION|>--- conflicted
+++ resolved
@@ -365,167 +365,6 @@
 	})
 }
 
-<<<<<<< HEAD
-=======
-func TestMultipleProviders(t *testing.T) {
-	scheme := runtime.NewScheme()
-	utilruntime.Must(v1.AddToScheme(scheme))
-	ctx := context.TODO()
-
-	secretNamespace := "test-secretConfigNamespace"
-
-	test := func(t *testing.T, oauthConfigSecrets []v1.Secret, shouldFind bool, findSecretName string, shouldError bool) {
-		cl := fake.NewClientBuilder().WithScheme(scheme).WithLists(&v1.SecretList{
-			Items: oauthConfigSecrets,
-		}).Build()
-
-		ctrl := commonController{
-			ServiceProviderInstance: map[string]oauthConfiguration{
-				GithubSaasHost: {
-					Config: config.ServiceProviderConfiguration{
-						ServiceProviderType: config.ServiceProviderTypeGitHub,
-					},
-				},
-			},
-			ServiceProviderType: config.ServiceProviderTypeGitHub,
-			K8sClient:           cl,
-		}
-
-		found, secret, err := ctrl.findOauthConfigSecret(ctx, secretNamespace, "blabol.eh")
-		assert.Equal(t, shouldFind, found, "should find the secret")
-		if shouldError {
-			assert.Error(t, err, "should error")
-		} else {
-			assert.NoError(t, err, "should not error")
-		}
-		if shouldFind {
-			assert.NotNil(t, secret)
-			assert.Equal(t, findSecretName, secret.Name)
-		}
-	}
-
-	t.Run("find secret with host", func(t *testing.T) {
-		test(t, []v1.Secret{
-			{
-				ObjectMeta: metav1.ObjectMeta{
-					Name:      "oauth-config-secret",
-					Namespace: secretNamespace,
-					Labels: map[string]string{
-						v1beta1.ServiceProviderTypeLabel: string(config.ServiceProviderTypeGitHub),
-					},
-				},
-			},
-			{
-				ObjectMeta: metav1.ObjectMeta{
-					Name:      "oauth-config-secret-hosted",
-					Namespace: secretNamespace,
-					Labels: map[string]string{
-						v1beta1.ServiceProviderTypeLabel: string(config.ServiceProviderTypeGitHub),
-						v1beta1.ServiceProviderHostLabel: "blabol.eh",
-					},
-				},
-			},
-		}, true, "oauth-config-secret-hosted", false)
-	})
-
-	t.Run("if no secret host match, use default", func(t *testing.T) {
-		test(t, []v1.Secret{
-			{
-				ObjectMeta: metav1.ObjectMeta{
-					Name:      "oauth-config-secret",
-					Namespace: secretNamespace,
-					Labels: map[string]string{
-						v1beta1.ServiceProviderTypeLabel: string(config.ServiceProviderTypeGitHub),
-					},
-				},
-			},
-			{
-				ObjectMeta: metav1.ObjectMeta{
-					Name:      "oauth-config-secret-hosted",
-					Namespace: secretNamespace,
-					Labels: map[string]string{
-						v1beta1.ServiceProviderTypeLabel: string(config.ServiceProviderTypeGitHub),
-						v1beta1.ServiceProviderHostLabel: "different-host.eh",
-					},
-				},
-			},
-		}, true, "oauth-config-secret", false)
-	})
-
-	t.Run("if no secret host match or default, not-found", func(t *testing.T) {
-		test(t, []v1.Secret{
-			{
-				ObjectMeta: metav1.ObjectMeta{
-					Name:      "oauth-config-secret",
-					Namespace: secretNamespace,
-					Labels: map[string]string{
-						v1beta1.ServiceProviderTypeLabel: string(config.ServiceProviderTypeGitHub),
-						v1beta1.ServiceProviderHostLabel: "different-host.eh",
-					},
-				},
-			},
-			{
-				ObjectMeta: metav1.ObjectMeta{
-					Name:      "oauth-config-secret-hosted",
-					Namespace: secretNamespace,
-					Labels: map[string]string{
-						v1beta1.ServiceProviderTypeLabel: string(config.ServiceProviderTypeGitHub),
-						v1beta1.ServiceProviderHostLabel: "another-different-host.eh",
-					},
-				},
-			},
-		}, false, "", false)
-	})
-
-	t.Run("multiple secrets with same host should error", func(t *testing.T) {
-		test(t, []v1.Secret{
-			{
-				ObjectMeta: metav1.ObjectMeta{
-					Name:      "oauth-config-secret",
-					Namespace: secretNamespace,
-					Labels: map[string]string{
-						v1beta1.ServiceProviderTypeLabel: string(config.ServiceProviderTypeGitHub),
-						v1beta1.ServiceProviderHostLabel: "blabol.eh",
-					},
-				},
-			},
-			{
-				ObjectMeta: metav1.ObjectMeta{
-					Name:      "oauth-config-secret-hosted",
-					Namespace: secretNamespace,
-					Labels: map[string]string{
-						v1beta1.ServiceProviderTypeLabel: string(config.ServiceProviderTypeGitHub),
-						v1beta1.ServiceProviderHostLabel: "blabol.eh",
-					},
-				},
-			},
-		}, false, "", true)
-	})
-
-	t.Run("multiple secrets defaults without host should fail", func(t *testing.T) {
-		test(t, []v1.Secret{
-			{
-				ObjectMeta: metav1.ObjectMeta{
-					Name:      "oauth-config-secret",
-					Namespace: secretNamespace,
-					Labels: map[string]string{
-						v1beta1.ServiceProviderTypeLabel: string(config.ServiceProviderTypeGitHub),
-					},
-				},
-			},
-			{
-				ObjectMeta: metav1.ObjectMeta{
-					Name:      "oauth-config-secret-hosted",
-					Namespace: secretNamespace,
-					Labels: map[string]string{
-						v1beta1.ServiceProviderTypeLabel: string(config.ServiceProviderTypeGitHub),
-					},
-				},
-			},
-		}, false, "", true)
-	})
-}
-
 type testClient struct {
 	client.Reader
 	client.Writer
@@ -557,7 +396,6 @@
 	return c.client.RESTMapper()
 }
 
->>>>>>> b7392d44
 type mockTracker struct {
 	listImpl func(gvr schema.GroupVersionResource, gvk schema.GroupVersionKind, ns string) (runtime.Object, error)
 }
