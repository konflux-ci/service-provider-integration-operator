---
apiVersion: rbac.authorization.k8s.io/v1
kind: ClusterRole
metadata:
  creationTimestamp: null
  name: manager-role
rules:
- apiGroups:
  - ""
  resources:
  - events
  verbs:
  - create
  - delete
  - get
  - list
  - update
  - watch
- apiGroups:
  - ""
  resources:
  - secrets
  verbs:
  - create
  - delete
  - get
  - list
  - update
  - watch
- apiGroups:
  - ""
  resources:
  - serviceaccounts
  verbs:
  - create
  - delete
  - get
  - list
  - update
  - watch
- apiGroups:
  - appstudio.redhat.com
  resources:
<<<<<<< HEAD
=======
  - environments
  verbs:
  - get
  - list
  - watch
- apiGroups:
  - appstudio.redhat.com
  resources:
  - remotesecrets
  verbs:
  - create
  - delete
  - get
  - list
  - patch
  - update
  - watch
- apiGroups:
  - appstudio.redhat.com
  resources:
  - remotesecrets/finalizers
  verbs:
  - update
- apiGroups:
  - appstudio.redhat.com
  resources:
  - remotesecrets/status
  verbs:
  - get
  - patch
  - update
- apiGroups:
  - appstudio.redhat.com
  resources:
  - snapshotenvironmentbindings
  verbs:
  - get
  - list
  - patch
  - update
  - watch
- apiGroups:
  - appstudio.redhat.com
  resources:
  - snapshotenvironmentbindings/finalizers
  verbs:
  - update
- apiGroups:
  - appstudio.redhat.com
  resources:
  - snapshotenvironmentbindings/status
  verbs:
  - get
  - patch
  - update
- apiGroups:
  - appstudio.redhat.com
  resources:
>>>>>>> eceb4c6f
  - spiaccesschecks
  verbs:
  - create
  - delete
  - get
  - list
  - patch
  - update
  - watch
- apiGroups:
  - appstudio.redhat.com
  resources:
  - spiaccesschecks/finalizers
  verbs:
  - update
- apiGroups:
  - appstudio.redhat.com
  resources:
  - spiaccesschecks/status
  verbs:
  - get
  - patch
  - update
- apiGroups:
  - appstudio.redhat.com
  resources:
  - spiaccesstokenbindings
  verbs:
  - create
  - delete
  - get
  - list
  - patch
  - update
  - watch
- apiGroups:
  - appstudio.redhat.com
  resources:
  - spiaccesstokenbindings/finalizers
  verbs:
  - update
- apiGroups:
  - appstudio.redhat.com
  resources:
  - spiaccesstokenbindings/status
  verbs:
  - get
  - patch
  - update
- apiGroups:
  - appstudio.redhat.com
  resources:
  - spiaccesstokendataupdates
  verbs:
  - create
  - delete
  - get
  - list
  - watch
- apiGroups:
  - appstudio.redhat.com
  resources:
  - spiaccesstokens
  verbs:
  - create
  - delete
  - get
  - list
  - patch
  - update
  - watch
- apiGroups:
  - appstudio.redhat.com
  resources:
  - spiaccesstokens/finalizers
  verbs:
  - update
- apiGroups:
  - appstudio.redhat.com
  resources:
  - spiaccesstokens/status
  verbs:
  - get
  - patch
  - update
- apiGroups:
  - appstudio.redhat.com
  resources:
  - spifilecontentrequests
  verbs:
  - create
  - delete
  - get
  - list
  - patch
  - update
  - watch
- apiGroups:
  - appstudio.redhat.com
  resources:
  - spifilecontentrequests/finalizers
  verbs:
  - update
- apiGroups:
  - appstudio.redhat.com
  resources:
  - spifilecontentrequests/status
  verbs:
  - get
  - patch
  - update<|MERGE_RESOLUTION|>--- conflicted
+++ resolved
@@ -41,8 +41,6 @@
 - apiGroups:
   - appstudio.redhat.com
   resources:
-<<<<<<< HEAD
-=======
   - environments
   verbs:
   - get
@@ -101,7 +99,6 @@
 - apiGroups:
   - appstudio.redhat.com
   resources:
->>>>>>> eceb4c6f
   - spiaccesschecks
   verbs:
   - create
