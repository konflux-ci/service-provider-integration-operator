--- conflicted
+++ resolved
@@ -71,6 +71,7 @@
               serviceProviderUrl:
                 type: string
             required:
+            - permissions
             - serviceProviderUrl
             type: object
           status:
@@ -123,15 +124,11 @@
                     type: string
                 required:
                 - lastRefreshTime
-<<<<<<< HEAD
-                - userId
-                - username
-=======
->>>>>>> 237b8b26
                 type: object
             required:
             - errorMessage
             - errorReason
+            - oAuthUrl
             - phase
             type: object
         type: object
