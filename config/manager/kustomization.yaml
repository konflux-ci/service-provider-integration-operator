resources:
- manager.yaml

generatorOptions:
  disableNameSuffixHash: true

configMapGenerator:
- files:
  - controller_manager_config.yaml
  name: manager-config
apiVersion: kustomize.config.k8s.io/v1beta1
kind: Kustomization
images:
- name: controller
<<<<<<< HEAD
  newName: quay.io/lkrejci/service-provider-integration-operator
  newTag: newarch
=======
  newName: quay.io/skabashn/service-provider-integration-operator
  newTag: latest
>>>>>>> 15e3f2b5
<|MERGE_RESOLUTION|>--- conflicted
+++ resolved
@@ -12,10 +12,5 @@
 kind: Kustomization
 images:
 - name: controller
-<<<<<<< HEAD
-  newName: quay.io/lkrejci/service-provider-integration-operator
-  newTag: newarch
-=======
   newName: quay.io/skabashn/service-provider-integration-operator
-  newTag: latest
->>>>>>> 15e3f2b5
+  newTag: latest