---
apiVersion: apps/v1
kind: Deployment
metadata:
  name: controller-manager
  namespace: system
  labels:
    control-plane: controller-manager
spec:
  selector:
    matchLabels:
      control-plane: controller-manager
  replicas: 1
  template:
    metadata:
      labels:
        control-plane: controller-manager
    spec:
      securityContext:
        runAsNonRoot: true
      containers:
      - name: manager
        command:
        - /manager
<<<<<<< HEAD
        image: quay.io/redhat-appstudio/service-provider-integration-operator:next
        name: manager
        env: []
        envFrom:
          - configMapRef:
              name: controller-manager-environment-config
=======
        args:
          - "--health-probe-bind-address=:8081"
          - "--metrics-bind-address=127.0.0.1:8080"
          - "--leader-elect"
        image: quay.io/redhat-appstudio/service-provider-integration-operator:next
        env:
          - name: VAULTHOST
            valueFrom:
              configMapKeyRef:
                name: shared-config
                key: VAULTHOST
          - name: VAULTAUTHMETHOD
            valueFrom:
              configMapKeyRef:
                name: shared-config
                key: VAULTAUTHMETHOD
>>>>>>> 50959cd7
        securityContext:
          allowPrivilegeEscalation: false
        livenessProbe:
          httpGet:
            path: /healthz
            port: 8081
          initialDelaySeconds: 15
          periodSeconds: 20
        readinessProbe:
          httpGet:
            path: /readyz
            port: 8081
          initialDelaySeconds: 5
          periodSeconds: 10
        resources:
          limits:
            cpu: 200m
            memory: 800Mi
          requests:
            cpu: 100m
            memory: 20Mi
        volumeMounts:
          - mountPath: /etc/spi/config.yaml
            name: config-file
            readOnly: true
            subPath: config.yaml
          - mountPath: /etc/spi/secret_id
            name: vault-approle
            readOnly: true
            subPath: secret_id
          - mountPath: /etc/spi/role_id
            name: vault-approle
            readOnly: true
            subPath: role_id
      - name: kube-rbac-proxy
        image: gcr.io/kubebuilder/kube-rbac-proxy:v0.8.0
        args:
          - "--secure-listen-address=0.0.0.0:8443"
          - "--upstream=http://127.0.0.1:8080/"
          - "--logtostderr=true"
          - "--v=10"
        ports:
          - containerPort: 8443
            protocol: TCP
            name: https
      serviceAccountName: controller-manager
      terminationGracePeriodSeconds: 10
      volumes:
        - name: config-file
          secret:
            secretName: shared-configuration-file
            items:
              - key: config.yaml
                path: config.yaml
        - name: vault-approle
          secret:
            secretName: vault-approle-spi-operator
            items:
              - key: role_id
                path: role_id
              - key: secret_id
                path: secret_id<|MERGE_RESOLUTION|>--- conflicted
+++ resolved
@@ -22,31 +22,11 @@
       - name: manager
         command:
         - /manager
-<<<<<<< HEAD
         image: quay.io/redhat-appstudio/service-provider-integration-operator:next
-        name: manager
         env: []
         envFrom:
           - configMapRef:
               name: controller-manager-environment-config
-=======
-        args:
-          - "--health-probe-bind-address=:8081"
-          - "--metrics-bind-address=127.0.0.1:8080"
-          - "--leader-elect"
-        image: quay.io/redhat-appstudio/service-provider-integration-operator:next
-        env:
-          - name: VAULTHOST
-            valueFrom:
-              configMapKeyRef:
-                name: shared-config
-                key: VAULTHOST
-          - name: VAULTAUTHMETHOD
-            valueFrom:
-              configMapKeyRef:
-                name: shared-config
-                key: VAULTAUTHMETHOD
->>>>>>> 50959cd7
         securityContext:
           allowPrivilegeEscalation: false
         livenessProbe:
