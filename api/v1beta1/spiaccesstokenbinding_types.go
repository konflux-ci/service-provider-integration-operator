/*
Copyright 2021.

Licensed under the Apache License, Version 2.0 (the "License");
you may not use this file except in compliance with the License.
You may obtain a copy of the License at

    http://www.apache.org/licenses/LICENSE-2.0

Unless required by applicable law or agreed to in writing, software
distributed under the License is distributed on an "AS IS" BASIS,
WITHOUT WARRANTIES OR CONDITIONS OF ANY KIND, either express or implied.
See the License for the specific language governing permissions and
limitations under the License.
*/

package v1beta1

import (
<<<<<<< HEAD
	"fmt"
=======
	"reflect"
>>>>>>> d8ba81c8

	corev1 "k8s.io/api/core/v1"
	metav1 "k8s.io/apimachinery/pkg/apis/meta/v1"
)

// SPIAccessTokenBindingSpec defines the desired state of SPIAccessTokenBinding
type SPIAccessTokenBindingSpec struct {
	// RepoUrl is just the URL of the repository for which the access token is requested.
	RepoUrl string `json:"repoUrl"`
	// Permissions is the set of permissions that the creator of the binding requires
	// the access token to allow in the target repository.
	Permissions Permissions `json:"permissions,omitempty"`
	// Secret is the specification of the secret that should contain the access token.
	// The secret will be created in the same namespace as this binding object.
	Secret SecretSpec `json:"secret"`
	// ServiceAccount dictates whether an accompanying service account is also created/linked
	// to the secret with the access token. The service account always lives in the same
	// namespace as the secret.
	ServiceAccount *ServiceAccountSpec `json:"serviceAccount,omitempty"`
	// Lifetime specifies how long the binding and its associated data should live.
	// This is specified as time with a unit (30m, 2h). A special value of "-1" means
	// infinite lifetime.
	Lifetime string `json:"lifetime,omitempty"`
}

type ServiceAccountSpec struct {
	// Name is the name of the service account to create/link. Either this or GenerateName
	// must be specified.
	// +optional
	Name string `json:"name"`
	// GenerateName is the generate name to be used when creating the service account. It only
	// really makes sense for the Managed service accounts that are cleaned up with the binding.
	// +optional
	GenerateName string `json:"generateName"`
	// Managed specifies if the lifetime of the service account is bound to the lifetime of
	// the binding or not (the default). A managed service account must not already be present
	// in the cluster and is owned by the binding. If the service account is not managed
	// (which is the default), it may or may not exist prior to the binding. When the binding
	// is deleted the secret is merely unlinked from the unmanaged service account and
	// the service account itself is left in the cluster.
	Managed bool `json:"managed"`
	// Labels contains the labels that the created service account should be labeled with.
	Labels map[string]string `json:"labels,omitempty"`
	// Annotations is the keys and values that the created service account should be annotated with.
	Annotations map[string]string `json:"annotations,omitempty"`
}

// SPIAccessTokenBindingStatus defines the observed state of SPIAccessTokenBinding
type SPIAccessTokenBindingStatus struct {
	Phase                 SPIAccessTokenBindingPhase       `json:"phase"`
	ErrorReason           SPIAccessTokenBindingErrorReason `json:"errorReason,omitempty"`
	ErrorMessage          string                           `json:"errorMessage,omitempty"`
	LinkedAccessTokenName string                           `json:"linkedAccessTokenName"`
	OAuthUrl              string                           `json:"oAuthUrl,omitempty"`
	UploadUrl             string                           `json:"uploadUrl,omitempty"`
	SyncedObjectRef       TargetObjectRef                  `json:"syncedObjectRef"`
	ServiceAccountName    string                           `json:"serviceAccountName"`
}

type SPIAccessTokenBindingPhase string

const (
	SPIAccessTokenBindingPhaseAwaitingTokenData SPIAccessTokenBindingPhase = "AwaitingTokenData"
	SPIAccessTokenBindingPhaseInjected          SPIAccessTokenBindingPhase = "Injected"
	SPIAccessTokenBindingPhaseError             SPIAccessTokenBindingPhase = "Error"
)

type SPIAccessTokenBindingErrorReason string

const (
	SPIAccessTokenBindingErrorReasonUnknownServiceProviderType SPIAccessTokenBindingErrorReason = "UnknownServiceProviderType"
	SPIAccessTokenBindingErrorReasonInvalidLifetime            SPIAccessTokenBindingErrorReason = "InvalidLifetime"
	SPIAccessTokenBindingErrorReasonTokenLookup                SPIAccessTokenBindingErrorReason = "TokenLookup"
	SPIAccessTokenBindingErrorReasonLinkedToken                SPIAccessTokenBindingErrorReason = "LinkedToken"
	SPIAccessTokenBindingErrorReasonTokenRetrieval             SPIAccessTokenBindingErrorReason = "TokenRetrieval"
	SPIAccessTokenBindingErrorReasonTokenSync                  SPIAccessTokenBindingErrorReason = "TokenSync"
	SPIAccessTokenBindingErrorReasonTokenAnalysis              SPIAccessTokenBindingErrorReason = "TokenAnalysis"
	SPIAccessTokenBindingErrorReasonUnsupportedPermissions     SPIAccessTokenBindingErrorReason = "UnsupportedPermissions"
	SPIAccessTokenBindingErrorReasonInconsistentSpec           SPIAccessTokenBindingErrorReason = "InconsistentSpec"
)

//+kubebuilder:object:root=true
//+kubebuilder:subresource:status

// SPIAccessTokenBinding is the Schema for the spiaccesstokenbindings API
type SPIAccessTokenBinding struct {
	metav1.TypeMeta   `json:",inline"`
	metav1.ObjectMeta `json:"metadata,omitempty"`

	Spec   SPIAccessTokenBindingSpec   `json:"spec,omitempty"`
	Status SPIAccessTokenBindingStatus `json:"status,omitempty"`
}

//+kubebuilder:object:root=true

// SPIAccessTokenBindingList contains a list of SPIAccessTokenBinding
type SPIAccessTokenBindingList struct {
	metav1.TypeMeta `json:",inline"`
	metav1.ListMeta `json:"metadata,omitempty"`
	Items           []SPIAccessTokenBinding `json:"items"`
}

type SecretSpec struct {
	// Name is the name of the secret to be created. If it is not defined a random name based on the name of the binding
	// is used.
	// +optional
	Name string `json:"name,omitempty"`
	// Labels contains the labels that the created secret should be labeled with.
	Labels map[string]string `json:"labels,omitempty"`
	// Annotations is the keys and values that the create secret should be annotated with.
	Annotations map[string]string `json:"annotations,omitempty"`
	// Type is the type of the secret to be created. If left empty, the default type used in the cluster is assumed (typically Opaque).
	// The type of the secret defines the automatic mapping of the token record fields to keys in the secret data
	// according to the documentation https://kubernetes.io/docs/concepts/configuration/secret/#secret-types.
	// Only kubernetes.io/service-account-token, kubernetes.io/dockercfg, kubernetes.io/dockerconfigjson and kubernetes.io/basic-auth
	// are supported. All other secret types need to have their mapping specified manually using the Fields.
	Type corev1.SecretType `json:"type,omitempty"`
	// Fields specifies the mapping from the token record fields to the keys in the secret data.
	Fields TokenFieldMapping `json:"fields,omitempty"`
}

type TokenFieldMapping struct {
	// Token specifies the data key in which the token should be stored.
	Token string `json:"token,omitempty"`
	// Name specifies the data key in which the name of the token record should be stored.
	Name string `json:"name,omitempty"`
	// ServiceProviderUrl specifies the data key in which the url of the service provider should be stored.
	ServiceProviderUrl string `json:"serviceProviderUrl,omitempty"`
	// ServiceProviderUserName specifies the data key in which the url of the user name used in the service provider should be stored.
	ServiceProviderUserName string `json:"serviceProviderUserName,omitempty"`
	// ServiceProviderUserId specifies the data key in which the url of the user id used in the service provider should be stored.
	ServiceProviderUserId string `json:"serviceProviderUserId,omitempty"`
	// UserId specifies the data key in which the user id as known to the SPI should be stored (note that this is usually different from
	// ServiceProviderUserId, because the former is usually a kubernetes user, while the latter is some arbitrary ID used by the service provider
	// which might or might not correspond to the Kubernetes user id).
	UserId string `json:"userId,omitempty"`
	// ExpiredAfter specifies the data key in which the expiry date of the token should be stored.
	ExpiredAfter string `json:"expiredAfter,omitempty"`
	// Scopes specifies the data key in which the comma-separated list of token scopes should be stored.
	Scopes string `json:"scopes,omitempty"`
}

type TargetObjectRef struct {
	// Name is the name of the object with the injected data. This always lives in the same namespace as the AccessTokenSecret object.
	Name string `json:"name"`
	// Kind is the kind of the object with the injected data.
	Kind string `json:"kind"`
	// ApiVersion is the api version of the object with the injected data.
	ApiVersion string `json:"apiVersion"`
}

type SPIAccessTokenBindingValidation struct {
	// Consistency is the list of consistency validation errors
	Consistency []string
}

func init() {
	SchemeBuilder.Register(&SPIAccessTokenBinding{}, &SPIAccessTokenBindingList{})
}

func (in *SPIAccessTokenBinding) RepoUrl() string {
	return in.Spec.RepoUrl
}

func (in *SPIAccessTokenBinding) ObjNamespace() string {
	return in.Namespace
}

func (in *SPIAccessTokenBinding) Permissions() *Permissions {
	return &in.Spec.Permissions
}

<<<<<<< HEAD
func (in *SPIAccessTokenBinding) Validate() SPIAccessTokenBindingValidation {
	ret := SPIAccessTokenBindingValidation{}

	if in.Spec.ServiceAccount != nil && in.Spec.Secret.Type != corev1.SecretTypeServiceAccountToken && in.Spec.Secret.Type != corev1.SecretTypeDockerConfigJson {
		ret.Consistency = append(ret.Consistency,
			fmt.Sprintf("the secret must have the %s type or %s type for it to be linkable to the specified service account", corev1.SecretTypeServiceAccountToken, corev1.SecretTypeDockerConfigJson))
	}

	saAnnotation := in.Spec.Secret.Annotations[corev1.ServiceAccountNameKey]

	if in.Spec.Secret.Type == corev1.SecretTypeServiceAccountToken && saAnnotation == "" && in.Spec.ServiceAccount == nil {
		ret.Consistency = append(ret.Consistency, fmt.Sprintf("the secret is configured with \"%s\" type, but there is no explicit service account configured in the binding, nor is the \"%s\" annotation configured in the definition of the binding secret. This is invalid.", corev1.SecretTypeServiceAccountToken, corev1.ServiceAccountNameKey))
	}

	if in.Spec.Secret.Type == corev1.SecretTypeServiceAccountToken && saAnnotation != "" && in.Spec.ServiceAccount != nil && in.Spec.ServiceAccount.Name != saAnnotation {
		ret.Consistency = append(ret.Consistency, "both the service account name annotation on the secret definition and an explicit service account are configured but differ in value. Either define just one of them or make sure the values match.")
	}

	return ret
=======
func (mapping *TokenFieldMapping) Empty() bool {
	return reflect.DeepEqual(mapping, &TokenFieldMapping{})
>>>>>>> d8ba81c8
}<|MERGE_RESOLUTION|>--- conflicted
+++ resolved
@@ -17,11 +17,8 @@
 package v1beta1
 
 import (
-<<<<<<< HEAD
 	"fmt"
-=======
 	"reflect"
->>>>>>> d8ba81c8
 
 	corev1 "k8s.io/api/core/v1"
 	metav1 "k8s.io/apimachinery/pkg/apis/meta/v1"
@@ -194,7 +191,6 @@
 	return &in.Spec.Permissions
 }
 
-<<<<<<< HEAD
 func (in *SPIAccessTokenBinding) Validate() SPIAccessTokenBindingValidation {
 	ret := SPIAccessTokenBindingValidation{}
 
@@ -214,8 +210,8 @@
 	}
 
 	return ret
-=======
+}
+
 func (mapping *TokenFieldMapping) Empty() bool {
 	return reflect.DeepEqual(mapping, &TokenFieldMapping{})
->>>>>>> d8ba81c8
 }