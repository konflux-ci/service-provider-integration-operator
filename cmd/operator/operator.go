--- conflicted
+++ resolved
@@ -107,31 +107,6 @@
 		os.Exit(1)
 	}
 
-<<<<<<< HEAD
-	if err = (&controllers.SPIAccessTokenDataUpdateReconciler{
-		Client: mgr.GetClient(),
-	}).SetupWithManager(mgr); err != nil {
-		setupLog.Error(err, "unable to create controller", "controller", "SPIAccessTokenDataUpdate")
-		os.Exit(1)
-	}
-
-	if err = (&controllers.SPIAccessCheckReconciler{
-		Client: mgr.GetClient(),
-		Scheme: mgr.GetScheme(),
-		ServiceProviderFactory: serviceprovider.Factory{
-			Configuration:    &cfg,
-			KubernetesClient: mgr.GetClient(),
-			HttpClient:       http.DefaultClient,
-			Initializers:     serviceproviders.KnownInitializers(),
-			TokenStorage:     strg,
-		},
-		Configuration: &cfg,
-	}).SetupWithManager(mgr); err != nil {
-		setupLog.Error(err, "unable to create controller", "controller", "SPIAccessCheck")
-		os.Exit(1)
-	}
-=======
->>>>>>> c35ac7b1
 	//+kubebuilder:scaffold:builder
 
 	if err := mgr.AddHealthzCheck("healthz", healthz.Ping); err != nil {
