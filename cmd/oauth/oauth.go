--- conflicted
+++ resolved
@@ -119,16 +119,12 @@
 		os.Exit(1)
 	}
 
-<<<<<<< HEAD
-	vaultConfig := tokenstorage.VaultStorageConfigFromCliArgs(&args.VaultCliArgs)
+	vaultConfig := vaultstorage.VaultStorageConfigFromCliArgs(&args.VaultCliArgs)
 	err = validate.Struct(vaultConfig)
 	if err != nil {
 		setupLog.Error(err, "failed to validate the storage configuration")
 		os.Exit(1)
 	}
-=======
-	vaultConfig := vaultstorage.VaultStorageConfigFromCliArgs(&args.VaultCliArgs)
->>>>>>> 87e2a989
 	vaultConfig.MetricsRegisterer = metrics.Registry
 	strg, err := vaultstorage.NewVaultStorage(vaultConfig)
 	if err != nil {
