// Copyright (c) 2021 Red Hat, Inc.
// Licensed under the Apache License, Version 2.0 (the "License");
// you may not use this file except in compliance with the License.
// You may obtain a copy of the License at
//
//     http://www.apache.org/licenses/LICENSE-2.0
//
// Unless required by applicable law or agreed to in writing, software
// distributed under the License is distributed on an "AS IS" BASIS,
// WITHOUT WARRANTIES OR CONDITIONS OF ANY KIND, either express or implied.
// See the License for the specific language governing permissions and
// limitations under the License.

package main

import (
	"context"
	"fmt"
	"html/template"
	"net"
	"net/http"
	"net/url"
	"os"
	"os/signal"
	"strings"
	"time"

<<<<<<< HEAD
	"github.com/redhat-appstudio/service-provider-integration-operator/oauth/metrics"
=======
	"github.com/prometheus/client_golang/prometheus"
>>>>>>> eb013e8f

	"github.com/redhat-appstudio/service-provider-integration-operator/pkg/logs"

	"github.com/alexedwards/scs/v2"
	"github.com/alexedwards/scs/v2/memstore"
	"github.com/alexflint/go-arg"
	"github.com/gorilla/mux"
	"github.com/redhat-appstudio/service-provider-integration-operator/api/v1beta1"
	"github.com/redhat-appstudio/service-provider-integration-operator/oauth"
	"github.com/redhat-appstudio/service-provider-integration-operator/pkg/spi-shared/tokenstorage"
	authz "k8s.io/api/authorization/v1"
	"k8s.io/apimachinery/pkg/api/meta"
	"k8s.io/apimachinery/pkg/runtime/schema"
	"k8s.io/client-go/rest"
	"k8s.io/client-go/tools/clientcmd"
	certutil "k8s.io/client-go/util/cert"
	ctrl "sigs.k8s.io/controller-runtime"
	"sigs.k8s.io/controller-runtime/pkg/client"
)

func main() {
	args := oauth.OAuthServiceCliArgs{}
	arg.MustParse(&args)

	logs.InitLoggers(args.ZapDevel, args.ZapEncoder, args.ZapLogLevel, args.ZapStackTraceLevel, args.ZapTimeEncoding)

	setupLog := ctrl.Log.WithName("setup")
	setupLog.Info("Starting OAuth service with environment", "env", os.Environ(), "configuration", &args)

	cfg, err := oauth.LoadOAuthServiceConfiguration(args)
	if err != nil {
		setupLog.Error(err, "failed to initialize the configuration")
		os.Exit(1)
	}

	kubeConfig, err := kubernetesConfig(&args)
	if err != nil {
		setupLog.Error(err, "failed to create kubernetes configuration")
		os.Exit(1)
	}

	go metrics.ServeMetrics(context.Background(), args.MetricsAddr)
	router := mux.NewRouter()

	// insecure mode only allowed when the trusted root certificate is not specified...
	if args.KubeInsecureTLS && kubeConfig.TLSClientConfig.CAFile == "" {
		kubeConfig.Insecure = true
	}

	// we can't use the default dynamic rest mapper, because we don't have a token that would enable us to connect
	// to the cluster just yet. Therefore, we need to list all the resources that we are ever going to query using our
	// client here thus making the mapper not reach out to the target cluster at all.
	mapper := meta.NewDefaultRESTMapper([]schema.GroupVersion{})
	mapper.Add(authz.SchemeGroupVersion.WithKind("SelfSubjectAccessReview"), meta.RESTScopeRoot)
	//	mapper.Add(auth.SchemeGroupVersion.WithKind("TokenReview"), meta.RESTScopeRoot)
	mapper.Add(v1beta1.GroupVersion.WithKind("SPIAccessToken"), meta.RESTScopeNamespace)
	mapper.Add(v1beta1.GroupVersion.WithKind("SPIAccessTokenDataUpdate"), meta.RESTScopeNamespace)

	cl, err := oauth.CreateClient(kubeConfig, client.Options{
		Mapper: mapper,
	})

	if err != nil {
		setupLog.Error(err, "failed to create kubernetes client")
		os.Exit(1)
	}

	metricsRegistry := prometheus.NewRegistry()

	strg, err := tokenstorage.NewVaultStorage(&tokenstorage.VaultStorageConfig{
		Host:                        args.VaultHost,
		AuthType:                    args.VaultAuthMethod,
		Insecure:                    args.VaultInsecureTLS,
		Role:                        args.VaultKubernetesRole,
		ServiceAccountTokenFilePath: args.VaultKubernetesSATokenFilePath,
		RoleIdFilePath:              args.VaultApproleRoleIdFilePath,
		SecretIdFilePath:            args.VaultApproleSecretIdFilePath,
		MetricsRegisterer:           metricsRegistry,
	})
	if err != nil {
		setupLog.Error(err, "failed to create token storage interface")
		os.Exit(1)
	}

	if err := strg.Initialize(context.Background()); err != nil {
		setupLog.Error(err, "failed to login to token storage")
		os.Exit(1)
	}

	tokenUploader := oauth.SpiTokenUploader{
		K8sClient: cl,
		Storage: tokenstorage.NotifyingTokenStorage{
			Client:       cl,
			TokenStorage: strg,
		},
	}

	// the session has 15 minutes timeout and stale sessions are cleaned every 5 minutes
	sessionManager := scs.New()
	sessionManager.Store = memstore.NewWithCleanupInterval(5 * time.Minute)
	sessionManager.IdleTimeout = 15 * time.Minute
	sessionManager.Cookie.Name = "appstudio_spi_session"
	sessionManager.Cookie.SameSite = http.SameSiteNoneMode
	sessionManager.Cookie.Secure = true
	authenticator := oauth.NewAuthenticator(sessionManager, cl)
	stateStorage := oauth.NewStateStorage(sessionManager)
	//static routes first
	router.HandleFunc("/health", oauth.OkHandler).Methods("GET")
	router.HandleFunc("/ready", oauth.OkHandler).Methods("GET")
	router.HandleFunc("/callback_success", oauth.CallbackSuccessHandler).Methods("GET")
	router.HandleFunc("/login", authenticator.Login).Methods("POST")
	router.NewRoute().Path("/{type}/callback").Queries("error", "", "error_description", "").HandlerFunc(oauth.CallbackErrorHandler)
	router.NewRoute().Path("/token/{namespace}/{name}").HandlerFunc(oauth.HandleUpload(&tokenUploader)).Methods("POST")
	router.NewRoute().Path("/token/{kcpWorkspace}/{namespace}/{name}").HandlerFunc(oauth.HandleUpload(&tokenUploader)).Methods("POST")

	redirectTpl, err := template.ParseFiles("static/redirect_notice.html")
	if err != nil {
		setupLog.Error(err, "failed to parse the redirect notice HTML template")
		os.Exit(1)
	}

	for _, sp := range cfg.ServiceProviders {
		setupLog.V(1).Info("initializing service provider controller", "type", sp.ServiceProviderType, "url", sp.ServiceProviderBaseUrl)

		controller, err := oauth.FromConfiguration(cfg, sp, authenticator, stateStorage, cl, strg, redirectTpl)
		if err != nil {
			setupLog.Error(err, "failed to initialize controller")
		}

		prefix := strings.ToLower(string(sp.ServiceProviderType))

		router.Handle(fmt.Sprintf("/%s/authenticate", prefix), http.HandlerFunc(controller.Authenticate)).Methods("GET", "POST")
		router.Handle(fmt.Sprintf("/%s/callback", prefix), http.HandlerFunc(func(w http.ResponseWriter, r *http.Request) {
			controller.Callback(r.Context(), w, r)
		})).Methods("GET")
	}
	setupLog.Info("Starting the server", "Addr", args.ServiceAddr)
	server := &http.Server{
		Addr: args.ServiceAddr,
		// Good practice to set timeouts to avoid Slowloris attacks.
		WriteTimeout:      time.Second * 15,
		ReadTimeout:       time.Second * 15,
		ReadHeaderTimeout: time.Second * 15,
		IdleTimeout:       time.Second * 60,
		Handler:           sessionManager.LoadAndSave(oauth.MiddlewareHandler(strings.Split(args.AllowedOrigins, ","), router)),
	}

	// Run our server in a goroutine so that it doesn't block.
	go func() {
		if err := server.ListenAndServe(); err != nil {
			setupLog.Error(err, "failed to start the HTTP server")
		}
	}()
	setupLog.Info("Server is up and running")
	// Setting up signal capturing
	stop := make(chan os.Signal, 1)
	signal.Notify(stop, os.Interrupt)

	// Waiting for SIGINT (kill -2)
	<-stop
	setupLog.Info("Server got interrupt signal, going to gracefully shutdown the server", "signal", stop)
	// Create a deadline to wait for.
	ctx, cancel := context.WithTimeout(context.Background(), 5*time.Second)
	defer cancel()
	// Doesn't block if no connections, but will otherwise wait
	// until the timeout deadline.
	if err := server.Shutdown(ctx); err != nil {
		setupLog.Error(err, "OAuth server shutdown failed")
		os.Exit(1)
	}
	// Optionally, you could run srv.Shutdown in a goroutine and block on
	// <-ctx.Done() if your application should wait for other services
	// to finalize based on context cancellation.
	setupLog.Info("OAuth server exited properly")
	os.Exit(0)
}

func kubernetesConfig(args *oauth.OAuthServiceCliArgs) (*rest.Config, error) {
	if args.KubeConfig != "" {
		cfg, err := clientcmd.BuildConfigFromFlags("", args.KubeConfig)
		if err != nil {
			return nil, fmt.Errorf("failed to create rest configuration: %w", err)
		}

		return cfg, nil
	} else if args.ApiServer != "" {
		// here we're essentially replicating what is done in rest.InClusterConfig() but we're using our own
		// configuration - this is to support going through an alternative API server to the one we're running with...
		// Note that we're NOT adding the Token or the TokenFile to the configuration here. This is supposed to be
		// handled on per-request basis...
		cfg := rest.Config{}

		apiServerUrl, err := url.Parse(args.ApiServer)
		if err != nil {
			return nil, fmt.Errorf("failed to parse the API server URL: %w", err)
		}

		cfg.Host = "https://" + net.JoinHostPort(apiServerUrl.Hostname(), apiServerUrl.Port())

		tlsConfig := rest.TLSClientConfig{}

		if args.ApiServerCAPath != "" {
			// rest.InClusterConfig is doing this most possibly only for early error handling so let's do the same
			if _, err := certutil.NewPool(args.ApiServerCAPath); err != nil {
				return nil, fmt.Errorf("expected to load root CA config from %s, but got err: %w", args.ApiServerCAPath, err)
			} else {
				tlsConfig.CAFile = args.ApiServerCAPath
			}
		}

		cfg.TLSClientConfig = tlsConfig

		return &cfg, nil
	} else {
		cfg, err := rest.InClusterConfig()
		if err != nil {
			return nil, fmt.Errorf("failed to initialize in-cluster config: %w", err)
		}
		return cfg, nil
	}
}<|MERGE_RESOLUTION|>--- conflicted
+++ resolved
@@ -16,6 +16,8 @@
 import (
 	"context"
 	"fmt"
+	"github.com/prometheus/client_golang/prometheus"
+	"github.com/redhat-appstudio/service-provider-integration-operator/oauth/metrics"
 	"html/template"
 	"net"
 	"net/http"
@@ -24,12 +26,6 @@
 	"os/signal"
 	"strings"
 	"time"
-
-<<<<<<< HEAD
-	"github.com/redhat-appstudio/service-provider-integration-operator/oauth/metrics"
-=======
-	"github.com/prometheus/client_golang/prometheus"
->>>>>>> eb013e8f
 
 	"github.com/redhat-appstudio/service-provider-integration-operator/pkg/logs"
 
@@ -70,8 +66,8 @@
 		setupLog.Error(err, "failed to create kubernetes configuration")
 		os.Exit(1)
 	}
-
-	go metrics.ServeMetrics(context.Background(), args.MetricsAddr)
+	metricsRegistry := prometheus.NewRegistry()
+	go metrics.ServeMetrics(context.Background(), metricsRegistry, args.MetricsAddr)
 	router := mux.NewRouter()
 
 	// insecure mode only allowed when the trusted root certificate is not specified...
@@ -96,8 +92,6 @@
 		setupLog.Error(err, "failed to create kubernetes client")
 		os.Exit(1)
 	}
-
-	metricsRegistry := prometheus.NewRegistry()
 
 	strg, err := tokenstorage.NewVaultStorage(&tokenstorage.VaultStorageConfig{
 		Host:                        args.VaultHost,
