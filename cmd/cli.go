//
// Copyright (c) 2021 Red Hat, Inc.
// Licensed under the Apache License, Version 2.0 (the "License");
// you may not use this file except in compliance with the License.
// You may obtain a copy of the License at
//
//     http://www.apache.org/licenses/LICENSE-2.0
//
// Unless required by applicable law or agreed to in writing, software
// distributed under the License is distributed on an "AS IS" BASIS,
// WITHOUT WARRANTIES OR CONDITIONS OF ANY KIND, either express or implied.
// See the License for the specific language governing permissions and
// limitations under the License.

package cmd

import (
	"github.com/redhat-appstudio/service-provider-integration-operator/pkg/spi-shared/tokenstorage/awsstorage/awscli"
	"github.com/redhat-appstudio/service-provider-integration-operator/pkg/spi-shared/tokenstorage/vaultstorage/vaultcli"
)

// LoggingCliArgs define the command line arguments for configuring the logging using Zap.
type LoggingCliArgs struct {
	ZapDevel           bool   `arg:"--zap-devel, env" default:"false" help:"Development Mode defaults(encoder=consoleEncoder,logLevel=Debug,stackTraceLevel=Warn) Production Mode defaults(encoder=jsonEncoder,logLevel=Info,stackTraceLevel=Error)"`
	ZapEncoder         string `arg:"--zap-encoder, env" default:"" help:"Zap log encoding (‘json’ or ‘console’)"`
	ZapLogLevel        string `arg:"--zap-log-level, env" default:"" help:"Zap Level to configure the verbosity of logging"`
	ZapStackTraceLevel string `arg:"--zap-stacktrace-level, env" default:"" help:"Zap Level at and above which stacktraces are captured"`
	ZapTimeEncoding    string `arg:"--zap-time-encoding, env" default:"iso8601" help:"one of 'epoch', 'millis', 'nano', 'iso8601', 'rfc3339' or 'rfc3339nano'"`
}

// CommonCliArgs are the command line arguments and environment variable definitions understood by the configuration
// infrastructure shared between the operator and the oauth service.
type CommonCliArgs struct {
<<<<<<< HEAD
	MetricsAddr       string           `arg:"--metrics-bind-address, env" default:"127.0.0.1:8080" help:"The address the metric endpoint binds to."`
	ProbeAddr         string           `arg:"--health-probe-bind-address, env" default:":8081" help:"The address the probe endpoint binds to."`
	ConfigFile        string           `arg:"--config-file, env" default:"/etc/spi/config.yaml" help:"The location of the configuration file."`
	BaseUrl           string           `arg:"--base-url, env" help:"The externally accessible URL on which the OAuth service is listening. This is used to construct manual-upload and OAuth URLs"`
	AllowInsecureURLs bool             `arg:"--allow-insecure-urls, env" default:"false" help:"Whether is allowed or not to use insecure http URLs in service provider or vault configurations."`
	TokenStorage      TokenStorageType `arg:"--tokenstorage, env" default:"vault" help:"The type of the token storage. Supported types: 'vault'"`
=======
	MetricsAddr  string           `arg:"--metrics-bind-address, env" default:"127.0.0.1:8080" help:"The address the metric endpoint binds to."`
	ProbeAddr    string           `arg:"--health-probe-bind-address, env" default:":8081" help:"The address the probe endpoint binds to."`
	ConfigFile   string           `arg:"--config-file, env" default:"/etc/spi/config.yaml" help:"The location of the configuration file."`
	BaseUrl      string           `arg:"--base-url, env" help:"The externally accessible URL on which the OAuth service is listening. This is used to construct manual-upload and OAuth URLs"`
	TokenStorage TokenStorageType `arg:"--tokenstorage, env" default:"vault" help:"The type of the token storage. Supported types: 'vault', 'aws' (experimental)."`
>>>>>>> 50e87cb6
	vaultcli.VaultCliArgs
	awscli.AWSCliArgs
}

type TokenStorageType string

const (
	VaultTokenStorage TokenStorageType = "vault"
	AWSTokenStorage   TokenStorageType = "aws"
)<|MERGE_RESOLUTION|>--- conflicted
+++ resolved
@@ -31,20 +31,12 @@
 // CommonCliArgs are the command line arguments and environment variable definitions understood by the configuration
 // infrastructure shared between the operator and the oauth service.
 type CommonCliArgs struct {
-<<<<<<< HEAD
 	MetricsAddr       string           `arg:"--metrics-bind-address, env" default:"127.0.0.1:8080" help:"The address the metric endpoint binds to."`
 	ProbeAddr         string           `arg:"--health-probe-bind-address, env" default:":8081" help:"The address the probe endpoint binds to."`
 	ConfigFile        string           `arg:"--config-file, env" default:"/etc/spi/config.yaml" help:"The location of the configuration file."`
 	BaseUrl           string           `arg:"--base-url, env" help:"The externally accessible URL on which the OAuth service is listening. This is used to construct manual-upload and OAuth URLs"`
 	AllowInsecureURLs bool             `arg:"--allow-insecure-urls, env" default:"false" help:"Whether is allowed or not to use insecure http URLs in service provider or vault configurations."`
-	TokenStorage      TokenStorageType `arg:"--tokenstorage, env" default:"vault" help:"The type of the token storage. Supported types: 'vault'"`
-=======
-	MetricsAddr  string           `arg:"--metrics-bind-address, env" default:"127.0.0.1:8080" help:"The address the metric endpoint binds to."`
-	ProbeAddr    string           `arg:"--health-probe-bind-address, env" default:":8081" help:"The address the probe endpoint binds to."`
-	ConfigFile   string           `arg:"--config-file, env" default:"/etc/spi/config.yaml" help:"The location of the configuration file."`
-	BaseUrl      string           `arg:"--base-url, env" help:"The externally accessible URL on which the OAuth service is listening. This is used to construct manual-upload and OAuth URLs"`
-	TokenStorage TokenStorageType `arg:"--tokenstorage, env" default:"vault" help:"The type of the token storage. Supported types: 'vault', 'aws' (experimental)."`
->>>>>>> 50e87cb6
+	TokenStorage      TokenStorageType `arg:"--tokenstorage, env" default:"vault" help:"The type of the token storage. Supported types: 'vault', 'aws' (experimental)."`
 	vaultcli.VaultCliArgs
 	awscli.AWSCliArgs
 }
