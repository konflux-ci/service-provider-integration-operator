--- conflicted
+++ resolved
@@ -125,7 +125,15 @@
 	}
 }
 
-<<<<<<< HEAD
+type Matchable interface {
+	RepoUrl() string
+	ObjNamespace() string
+	Permissions() *api.Permissions
+}
+
+var _ Matchable = (*api.SPIAccessCheck)(nil)
+var _ Matchable = (*api.SPIAccessTokenBinding)(nil)
+
 func DefaultMapToken(tokenObject *api.SPIAccessToken, tokenData *api.Token) (AccessTokenMapper, error) {
 	var userId, userName string
 	var scopes []string
@@ -146,14 +154,4 @@
 		ExpiredAfter:            &tokenData.Expiry,
 		Scopes:                  scopes,
 	}, nil
-}
-=======
-type Matchable interface {
-	RepoUrl() string
-	ObjNamespace() string
-	Permissions() *api.Permissions
-}
-
-var _ Matchable = (*api.SPIAccessCheck)(nil)
-var _ Matchable = (*api.SPIAccessTokenBinding)(nil)
->>>>>>> a278a732
+}