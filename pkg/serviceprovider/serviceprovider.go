//
// Copyright (c) 2021 Red Hat, Inc.
// Licensed under the Apache License, Version 2.0 (the "License");
// you may not use this file except in compliance with the License.
// You may obtain a copy of the License at
//
//     http://www.apache.org/licenses/LICENSE-2.0
//
// Unless required by applicable law or agreed to in writing, software
// distributed under the License is distributed on an "AS IS" BASIS,
// WITHOUT WARRANTIES OR CONDITIONS OF ANY KIND, either express or implied.
// See the License for the specific language governing permissions and
// limitations under the License.

package serviceprovider

import (
	"context"
	"fmt"
	"net/http"
	"strings"

	corev1 "k8s.io/api/core/v1"

	"sigs.k8s.io/controller-runtime/pkg/log"

	sperrors "github.com/redhat-appstudio/service-provider-integration-operator/pkg/errors"
	"github.com/redhat-appstudio/service-provider-integration-operator/pkg/spi-shared/httptransport"

	api "github.com/redhat-appstudio/service-provider-integration-operator/api/v1beta1"
	opconfig "github.com/redhat-appstudio/service-provider-integration-operator/pkg/config"
	"github.com/redhat-appstudio/service-provider-integration-operator/pkg/spi-shared/config"
	"github.com/redhat-appstudio/service-provider-integration-operator/pkg/spi-shared/tokenstorage"
	"sigs.k8s.io/controller-runtime/pkg/client"
)

// ServiceProvider abstracts the interaction with some service provider
type ServiceProvider interface {
	// LookupToken tries to match an SPIAccessToken object with the requirements expressed in the provided binding.
	// This usually searches kubernetes (using the provided client) and the service provider itself (using some specific
	// mechanism (usually an http client)).
	LookupToken(ctx context.Context, cl client.Client, binding *api.SPIAccessTokenBinding) (*api.SPIAccessToken, error)

	// PersistMetadata tries to use the OAuth access token associated with the provided token (if any) and persists any
	// state and metadata required for the token lookup. The metadata must be stored in the Status.TokenMetadata field
	// of the provided token.
	// Implementors should make sure that this method returns InvalidAccessTokenError if the reason for the failure is
	// an invalid token. This is important to distinguish between environmental errors and errors in the data itself.
	PersistMetadata(ctx context.Context, cl client.Client, token *api.SPIAccessToken) error

	// GetBaseUrl returns the base URL of the service provider this instance talks to. This info is saved with the
	// SPIAccessTokens so that later on, the OAuth service can use it to construct the OAuth flow URLs.
	GetBaseUrl() string

	// OAuthScopesFor translates all the permissions into a list of service-provider-specific scopes. This method
	// is used to compose the OAuth flow URL. There is a generic helper, GetAllScopes, that can be used if all that is
	// needed is just a translation of permissions into scopes.
	OAuthScopesFor(permissions *api.Permissions) []string

	// GetType merely returns the type of the service provider this instance talks to.
	GetType() api.ServiceProviderType

	CheckRepositoryAccess(ctx context.Context, cl client.Client, accessCheck *api.SPIAccessCheck) (*api.SPIAccessCheckStatus, error)

	// GetOAuthEndpoint returns the URL of the OAuth initiation. This must point to the SPI oauth service, NOT
	//the service provider itself.
	GetOAuthEndpoint() string

	// GetDownloadFileCapability returns capability object for the providers which are able to download files from the repository
	// or nil for those which are not
	GetDownloadFileCapability() DownloadFileCapability

	// MapToken creates an access token mapper for given binding and token using the service-provider specific data.
	// The implementations can use the DefaultMapToken method if they don't use any custom logic.
	MapToken(ctx context.Context, binding *api.SPIAccessTokenBinding, token *api.SPIAccessToken, tokenData *api.Token) (AccessTokenMapper, error)

	// Validate checks that the provided object (token or binding) is valid in this service provider
	Validate(ctx context.Context, validated Validated) (ValidationResult, error)

	//RefreshToken(ctx context.Context, token *api.Token, clientId string, clientSecret string) (*api.Token, error)
}

// RefreshableTokenServiceProvider represents a service provider which issues refreshable access tokens
type RefreshableTokenServiceProvider interface {
	// RefreshToken requests new access token from the service provider using refresh token as authorization.
	// This invalidates the old access token and refresh token
	RefreshToken(ctx context.Context, token *api.Token, clientId string, clientSecret string) (*api.Token, error)
}

// ValidationResult represents the results of the ServiceProvider.Validate method.
type ValidationResult struct {
	// ScopeValidation is the reasons for the scopes and permissions to be invalid
	ScopeValidation []error
}

// Factory is able to construct service providers from repository URLs.
type Factory struct {
	Configuration    *opconfig.OperatorConfiguration
	KubernetesClient client.Client
	HttpClient       *http.Client
	Initializers     *Initializers
	TokenStorage     tokenstorage.TokenStorage
}

// FromRepoUrl returns the service provider instance able to talk to the repository on the provided URL.
func (f *Factory) FromRepoUrl(ctx context.Context, repoUrl string, namespace string) (ServiceProvider, error) {
	lg := log.FromContext(ctx)
	// this method is ready for multiple instances of some service provider configured with different base urls.
	// currently, we don't have any like that though :)

	serviceProvidersBaseUrls, err := f.getBaseUrlsFromConfigs(ctx, namespace)
	if err != nil {
		return nil, err
	}

	for _, spc := range f.Configuration.ServiceProviders {
		initializer, errFindInitializer := f.Initializers.GetInitializer(spc.ServiceProviderType)
		if errFindInitializer != nil {
			lg.Error(errFindInitializer,
				"Initializer not found. This should not happen, we should have initializers for all known service providers. But let's continue for now.",
				"serviceprovider name", spc.ServiceProviderType.Name)
			continue
		}
		if sp := f.initializeServiceProvider(initializer, repoUrl, serviceProvidersBaseUrls[spc.ServiceProviderType.Name]); sp != nil {
			return sp, nil
		}
	}

	for _, sp := range config.SupportedServiceProviderTypes {
		initializer, errFindInitializer := f.Initializers.GetInitializer(sp)
		if errFindInitializer != nil {
			lg.Error(errFindInitializer,
				"Initializer not found. This should not happen, we should have initializers for all known service providers. But let's continue for now.",
				"serviceprovider name", sp.Name)
			continue
		}

		if initializer.SupportsManualUploadOnlyMode {
			if sp := f.initializeServiceProvider(initializer, repoUrl, serviceProvidersBaseUrls[sp.Name]); sp != nil {
				return sp, nil
			}
		}
	}

	lg.Info("Specific provided is not found for given URL. General credentials provider will be used", "repositoryURL", repoUrl)
	hostCredentialsInitializer, errHostCredsInitializerFind := f.Initializers.GetInitializer(config.ServiceProviderTypeHostCredentials)
	if errHostCredsInitializerFind != nil {
		return nil, fmt.Errorf("initializer for host credentials service provider not found: %w", errHostCredsInitializerFind)
	}
	hostCredentialsConstructor := hostCredentialsInitializer.Constructor
	hostCredentialProvider, err := hostCredentialsConstructor.Construct(f, repoUrl)
	if err != nil {
		return nil, fmt.Errorf("failed to construct host credentials provider: %w", err)
	}
	return hostCredentialProvider, nil
}

<<<<<<< HEAD
// KnownSaasUrls represents immutable map to translate SAAS URLs from service provider names
// TODO: It should be replaced by a proper solution that can be shared among oauth service and operator
func KnownSaasUrls() map[config.ServiceProviderType]string {
	return map[config.ServiceProviderType]string{
		config.ServiceProviderTypeGitHub: "https://github.com",
		config.ServiceProviderTypeGitLab: "https://gitlab.com",
		config.ServiceProviderTypeQuay:   "https://quay.io",
=======
// NewCacheWithExpirationPolicy returns a new metadata cache instance configured using this factory and the supplied
// expiration policy
func (f *Factory) NewCacheWithExpirationPolicy(policy MetadataExpirationPolicy) MetadataCache {
	return MetadataCache{
		Client:                    f.KubernetesClient,
		ExpirationPolicy:          policy,
		CacheServiceProviderState: f.Configuration.TokenMatchPolicy == opconfig.ExactTokenPolicy,
	}
}

func (f *Factory) getBaseUrlsFromConfigs(ctx context.Context, namespace string) (map[config.ServiceProviderName][]string, error) {
	secretList := &corev1.SecretList{}
	listErr := f.KubernetesClient.List(ctx, secretList, client.InNamespace(namespace), client.HasLabels{
		api.ServiceProviderTypeLabel,
	})
	if listErr != nil {
		return nil, fmt.Errorf("failed to list oauth config secrets: %w", listErr)
>>>>>>> 8c6134b2
	}
}

<<<<<<< HEAD
func (f *Factory) GetAllServiceProviderConfigs(ctx context.Context, namespace string) ([]config.ServiceProviderConfiguration, error) {
	configurations := make([]config.ServiceProviderConfiguration, len(f.Configuration.SharedConfiguration.ServiceProviders))
	copy(configurations, f.Configuration.SharedConfiguration.ServiceProviders)

	for i, spConfig := range configurations {
		if spConfig.ServiceProviderBaseUrl == "" {
			configurations[i].ServiceProviderBaseUrl = KnownSaasUrls()[spConfig.ServiceProviderType]
=======
	// We need to add all known service provider urls as they might not be filled out in shared config.
	// In case they are, adding them does not cause an issue.
	allBaseUrls := make(map[config.ServiceProviderName][]string)
	for _, spDefault := range config.SupportedServiceProviderTypes {
		allBaseUrls[spDefault.Name] = []string{spDefault.DefaultBaseUrl}
	}

	for _, spConfig := range f.Configuration.SharedConfiguration.ServiceProviders {
		if spConfig.ServiceProviderBaseUrl != "" {
			allBaseUrls[spConfig.ServiceProviderType.Name] = append(allBaseUrls[spConfig.ServiceProviderType.Name], spConfig.ServiceProviderBaseUrl)
>>>>>>> 8c6134b2
		}
	}

	secretList := &corev1.SecretList{}
	err := f.KubernetesClient.List(ctx, secretList, client.InNamespace(namespace), client.HasLabels{
		api.ServiceProviderHostLabel, api.ServiceProviderTypeLabel,
	})
	if err != nil {
		return nil, fmt.Errorf("failed to list oauth config secrets: %w", err)
	}
	for _, secret := range secretList.Items {
<<<<<<< HEAD
		conf := config.ServiceProviderConfiguration{
			ClientId:               string(secret.Data["clientId"]),
			ClientSecret:           string(secret.Data["clientSecret"]),
			ServiceProviderType:    config.ServiceProviderType(secret.ObjectMeta.Labels[api.ServiceProviderTypeLabel]),
			ServiceProviderBaseUrl: secret.ObjectMeta.Labels[api.ServiceProviderHostLabel],
=======
		if baseUrl, hasLabel := secret.ObjectMeta.Labels[api.ServiceProviderHostLabel]; hasLabel {
			spType := config.ServiceProviderName(secret.ObjectMeta.Labels[api.ServiceProviderTypeLabel])
			allBaseUrls[spType] = append(allBaseUrls[spType], baseUrl)
>>>>>>> 8c6134b2
		}
		configurations = append(configurations, conf) // nozero -- we are copying elements before appending to this slice
	}
	return configurations, nil
}

func (f *Factory) getBaseUrlsFromConfigs(ctx context.Context, namespace string) (map[config.ServiceProviderType][]string, error) {
	allConfigs, err := f.GetAllServiceProviderConfigs(ctx, namespace)
	if err != nil {
		return nil, fmt.Errorf("unable to group all known service provider configurations: %w", err)
	}

	allBaseUrls := make(map[config.ServiceProviderType][]string)
	for _, spConfig := range allConfigs {
		allBaseUrls[spConfig.ServiceProviderType] = append(allBaseUrls[spConfig.ServiceProviderType], spConfig.ServiceProviderBaseUrl)
	}

	return allBaseUrls, nil
}

func (f *Factory) initializeServiceProvider(initializer *Initializer, repoUrl string, baseUrlsForProvider []string) ServiceProvider {
	probe := initializer.Probe
	ctor := initializer.Constructor
	if probe == nil || ctor == nil {
		return nil
	}

	baseUrl := ""
	for _, providerBaseUrl := range baseUrlsForProvider {
		repoUrlTrimmed := strings.TrimPrefix(repoUrl, "https://")
		baseUrlTrimmed := strings.TrimPrefix(providerBaseUrl, "https://")
		if strings.HasPrefix(repoUrlTrimmed, baseUrlTrimmed) {
			baseUrl = "https://" + baseUrlTrimmed
			break
		}
	}
	if baseUrl == "" {
		var err error
		if baseUrl, err = probe.Examine(f.HttpClient, repoUrl); err != nil {
			return nil
		}
	}

	if baseUrl != "" {
		sp, err := ctor.Construct(f, baseUrl)
		if err != nil {
			return nil
		}
		return sp
	}
	return nil
}

func AuthenticatingHttpClient(cl *http.Client) *http.Client {
	transport := cl.Transport
	if transport == nil {
		transport = http.DefaultTransport
	}

	return &http.Client{
		Transport: httptransport.ExaminingRoundTripper{
			RoundTripper: httptransport.AuthenticatingRoundTripper{RoundTripper: transport},
			Examiner: httptransport.RoundTripExaminerFunc(func(request *http.Request, response *http.Response) error {
				return sperrors.FromHttpResponse(response) //nolint:wrapcheck // the users of the HTTP client are supposed to handle this error
			}),
		},
		CheckRedirect: cl.CheckRedirect,
		Jar:           cl.Jar,
		Timeout:       cl.Timeout,
	}
}

type Validated interface {
	Permissions() *api.Permissions
}

type Matchable interface {
	Validated
	RepoUrl() string
	ObjNamespace() string
}

var _ Matchable = (*api.SPIAccessCheck)(nil)
var _ Matchable = (*api.SPIAccessTokenBinding)(nil)

func DefaultMapToken(tokenObject *api.SPIAccessToken, tokenData *api.Token) AccessTokenMapper {
	var userId, userName string
	var scopes []string

	if tokenObject.Status.TokenMetadata != nil {
		userName = tokenObject.Status.TokenMetadata.Username
		userId = tokenObject.Status.TokenMetadata.UserId
		scopes = tokenObject.Status.TokenMetadata.Scopes
	}

	return AccessTokenMapper{
		Name:                    tokenObject.Name,
		Token:                   tokenData.AccessToken,
		ServiceProviderUrl:      tokenObject.Spec.ServiceProviderUrl,
		ServiceProviderUserName: userName,
		ServiceProviderUserId:   userId,
		UserId:                  "",
		ExpiredAfter:            &tokenData.Expiry,
		Scopes:                  scopes,
	}
}<|MERGE_RESOLUTION|>--- conflicted
+++ resolved
@@ -155,15 +155,6 @@
 	return hostCredentialProvider, nil
 }
 
-<<<<<<< HEAD
-// KnownSaasUrls represents immutable map to translate SAAS URLs from service provider names
-// TODO: It should be replaced by a proper solution that can be shared among oauth service and operator
-func KnownSaasUrls() map[config.ServiceProviderType]string {
-	return map[config.ServiceProviderType]string{
-		config.ServiceProviderTypeGitHub: "https://github.com",
-		config.ServiceProviderTypeGitLab: "https://gitlab.com",
-		config.ServiceProviderTypeQuay:   "https://quay.io",
-=======
 // NewCacheWithExpirationPolicy returns a new metadata cache instance configured using this factory and the supplied
 // expiration policy
 func (f *Factory) NewCacheWithExpirationPolicy(policy MetadataExpirationPolicy) MetadataCache {
@@ -174,37 +165,13 @@
 	}
 }
 
-func (f *Factory) getBaseUrlsFromConfigs(ctx context.Context, namespace string) (map[config.ServiceProviderName][]string, error) {
-	secretList := &corev1.SecretList{}
-	listErr := f.KubernetesClient.List(ctx, secretList, client.InNamespace(namespace), client.HasLabels{
-		api.ServiceProviderTypeLabel,
-	})
-	if listErr != nil {
-		return nil, fmt.Errorf("failed to list oauth config secrets: %w", listErr)
->>>>>>> 8c6134b2
-	}
-}
-
-<<<<<<< HEAD
 func (f *Factory) GetAllServiceProviderConfigs(ctx context.Context, namespace string) ([]config.ServiceProviderConfiguration, error) {
 	configurations := make([]config.ServiceProviderConfiguration, len(f.Configuration.SharedConfiguration.ServiceProviders))
 	copy(configurations, f.Configuration.SharedConfiguration.ServiceProviders)
 
 	for i, spConfig := range configurations {
 		if spConfig.ServiceProviderBaseUrl == "" {
-			configurations[i].ServiceProviderBaseUrl = KnownSaasUrls()[spConfig.ServiceProviderType]
-=======
-	// We need to add all known service provider urls as they might not be filled out in shared config.
-	// In case they are, adding them does not cause an issue.
-	allBaseUrls := make(map[config.ServiceProviderName][]string)
-	for _, spDefault := range config.SupportedServiceProviderTypes {
-		allBaseUrls[spDefault.Name] = []string{spDefault.DefaultBaseUrl}
-	}
-
-	for _, spConfig := range f.Configuration.SharedConfiguration.ServiceProviders {
-		if spConfig.ServiceProviderBaseUrl != "" {
-			allBaseUrls[spConfig.ServiceProviderType.Name] = append(allBaseUrls[spConfig.ServiceProviderType.Name], spConfig.ServiceProviderBaseUrl)
->>>>>>> 8c6134b2
+			configurations[i].ServiceProviderBaseUrl = configurations[i].ServiceProviderType.DefaultBaseUrl
 		}
 	}
 
@@ -215,33 +182,34 @@
 	if err != nil {
 		return nil, fmt.Errorf("failed to list oauth config secrets: %w", err)
 	}
+
 	for _, secret := range secretList.Items {
-<<<<<<< HEAD
 		conf := config.ServiceProviderConfiguration{
 			ClientId:               string(secret.Data["clientId"]),
 			ClientSecret:           string(secret.Data["clientSecret"]),
-			ServiceProviderType:    config.ServiceProviderType(secret.ObjectMeta.Labels[api.ServiceProviderTypeLabel]),
+			ServiceProviderType:    config.ServiceProviderType{},
 			ServiceProviderBaseUrl: secret.ObjectMeta.Labels[api.ServiceProviderHostLabel],
-=======
-		if baseUrl, hasLabel := secret.ObjectMeta.Labels[api.ServiceProviderHostLabel]; hasLabel {
-			spType := config.ServiceProviderName(secret.ObjectMeta.Labels[api.ServiceProviderTypeLabel])
-			allBaseUrls[spType] = append(allBaseUrls[spType], baseUrl)
->>>>>>> 8c6134b2
-		}
+		}
+
+		providerType, err := config.GetServiceProviderTypeByName(config.ServiceProviderName(secret.ObjectMeta.Labels[api.ServiceProviderTypeLabel]))
+		if err != nil {
+			return nil, err
+		}
+		conf.ServiceProviderType = providerType
 		configurations = append(configurations, conf) // nozero -- we are copying elements before appending to this slice
 	}
 	return configurations, nil
 }
 
-func (f *Factory) getBaseUrlsFromConfigs(ctx context.Context, namespace string) (map[config.ServiceProviderType][]string, error) {
+func (f *Factory) getBaseUrlsFromConfigs(ctx context.Context, namespace string) (map[config.ServiceProviderName][]string, error) {
 	allConfigs, err := f.GetAllServiceProviderConfigs(ctx, namespace)
 	if err != nil {
 		return nil, fmt.Errorf("unable to group all known service provider configurations: %w", err)
 	}
 
-	allBaseUrls := make(map[config.ServiceProviderType][]string)
+	allBaseUrls := make(map[config.ServiceProviderName][]string)
 	for _, spConfig := range allConfigs {
-		allBaseUrls[spConfig.ServiceProviderType] = append(allBaseUrls[spConfig.ServiceProviderType], spConfig.ServiceProviderBaseUrl)
+		allBaseUrls[spConfig.ServiceProviderType.Name] = append(allBaseUrls[spConfig.ServiceProviderType.Name], spConfig.ServiceProviderBaseUrl)
 	}
 
 	return allBaseUrls, nil
