//
// Copyright (c) 2021 Red Hat, Inc.
// Licensed under the Apache License, Version 2.0 (the "License");
// you may not use this file except in compliance with the License.
// You may obtain a copy of the License at
//
//     http://www.apache.org/licenses/LICENSE-2.0
//
// Unless required by applicable law or agreed to in writing, software
// distributed under the License is distributed on an "AS IS" BASIS,
// WITHOUT WARRANTIES OR CONDITIONS OF ANY KIND, either express or implied.
// See the License for the specific language governing permissions and
// limitations under the License.

package quay

import (
	"context"
	"errors"
	"fmt"
	"net/http"
	"strings"

	opconfig "github.com/redhat-appstudio/service-provider-integration-operator/pkg/config"

	"github.com/redhat-appstudio/service-provider-integration-operator/pkg/spi-shared/tokenstorage"

	"k8s.io/client-go/rest"

	"sigs.k8s.io/controller-runtime/pkg/log"

	"github.com/redhat-appstudio/service-provider-integration-operator/pkg/serviceprovider"

	api "github.com/redhat-appstudio/service-provider-integration-operator/api/v1beta1"
	"sigs.k8s.io/controller-runtime/pkg/client"
)

var _ serviceprovider.ServiceProvider = (*Quay)(nil)

var (
	userRelatedPermissionsNotSupportedError = errors.New("user-related permissions are not supported for Quay")
	unsupportedScopeError                   = errors.New("unsupported scope")
	unknownScopeError                       = errors.New("unknown scope")
	failedToParseRepoUrlError               = errors.New("failed to parse repository URL")
	unexpectedStatusCodeError               = errors.New("unexpected status code")
	noResponseError                         = errors.New("no response")
)

type Quay struct {
	Configuration    *opconfig.OperatorConfiguration
	lookup           serviceprovider.GenericLookup
	metadataProvider *metadataProvider
	httpClient       rest.HTTPClient
	tokenStorage     tokenstorage.TokenStorage
	BaseUrl          string
}

var Initializer = serviceprovider.Initializer{
	Probe:                        quayProbe{},
	Constructor:                  serviceprovider.ConstructorFunc(newQuay),
	SupportsManualUploadOnlyMode: true,
}

const quayUrlBaseHost = "quay.io"
const quayUrlBase = "https://" + quayUrlBaseHost
const quayApiUrlBase = quayUrlBase + "/api/v1"

func newQuay(factory *serviceprovider.Factory, _ string) (serviceprovider.ServiceProvider, error) {
	// in Quay, we invalidate the individual cached repository records, because we're filling up the cache repo-by-repo
	// therefore the metadata as a whole never gets refreshed.
	cache := serviceprovider.NewMetadataCache(factory.KubernetesClient, &serviceprovider.NeverMetadataExpirationPolicy{})
	mp := &metadataProvider{
		tokenStorage:     factory.TokenStorage,
		httpClient:       factory.HttpClient,
		kubernetesClient: factory.KubernetesClient,
		ttl:              factory.Configuration.TokenLookupCacheTtl,
	}
	return &Quay{
		Configuration: factory.Configuration,
		lookup: serviceprovider.GenericLookup{
			ServiceProviderType: api.ServiceProviderTypeQuay,
			TokenFilter:         serviceprovider.NewFilter(factory.Configuration.TokenMatchPolicy, &tokenFilter{}),
			MetadataProvider:    mp,
			MetadataCache:       &cache,
			RepoHostParser:      serviceprovider.RepoHostFromSchemelessUrl,
		},
		httpClient:       factory.HttpClient,
		tokenStorage:     factory.TokenStorage,
		metadataProvider: mp,
	}, nil
}

var _ serviceprovider.ConstructorFunc = newQuay

<<<<<<< HEAD
func (g *Quay) GetBaseUrl() string {
	return quayUrlBase
}

func (g *Quay) GetOAuthEndpoint() string {
	return g.Configuration.BaseUrl + "/oauth/authenticate"
}

func (g *Quay) GetType() api.ServiceProviderType {
=======
func (q *Quay) GetOAuthEndpoint() string {
	return q.Configuration.BaseUrl + "/quay/authenticate"
}

func (q *Quay) GetBaseUrl() string {
	return quayUrlBase
}

func (q *Quay) GetType() api.ServiceProviderType {
>>>>>>> 22b7a88d
	return api.ServiceProviderTypeQuay
}

func (q *Quay) OAuthScopesFor(ps *api.Permissions) []string {
	// This method is called when constructing the OAuth URL.
	// We basically disregard any request for specific permissions and always require the max usable set of permissions
	// because we cannot change that set later due to a bug in Quay OAuth impl:
	// https://issues.redhat.com/browse/PROJQUAY-3908

	// Note that we don't require org:admin, because that is a super strong permission for which we currently don't
	// have usecase. Users can still require it using the spec.permissions.additionalScopes if needed.
	scopes := map[string]bool{}
	scopes[string(ScopeRepoRead)] = true
	scopes[string(ScopeRepoWrite)] = true
	scopes[string(ScopeRepoCreate)] = true
	scopes[string(ScopeRepoAdmin)] = true

	for _, s := range ps.AdditionalScopes {
		scopes[s] = true
	}

	ret := make([]string, 0, len(scopes))
	for s := range scopes {
		ret = append(ret, s)
	}
	return ret
}

func translateToQuayScopes(permission api.Permission) []string {
	switch permission.Area {
	case api.PermissionAreaRepositoryMetadata:
		switch permission.Type {
		case api.PermissionTypeRead:
			return []string{string(ScopeRepoRead)}
		case api.PermissionTypeWrite:
			return []string{string(ScopeRepoWrite)}
		case api.PermissionTypeReadWrite:
			return []string{string(ScopeRepoRead), string(ScopeRepoWrite)}
		}
	case api.PermissionAreaRepository:
		switch permission.Type {
		case api.PermissionTypeRead:
			return []string{string(ScopePull)}
		case api.PermissionTypeWrite:
			return []string{string(ScopePush)}
		case api.PermissionTypeReadWrite:
			return []string{string(ScopePull), string(ScopePush)}
		}
	case api.PermissionAreaUser:
		switch permission.Type {
		case api.PermissionTypeRead:
			return []string{string(ScopeUserRead)}
		case api.PermissionTypeWrite:
			return []string{string(ScopeUserAdmin)}
		case api.PermissionTypeReadWrite:
			return []string{string(ScopeUserAdmin)}
		}
	}

	return []string{}
}

func (q *Quay) LookupToken(ctx context.Context, cl client.Client, binding *api.SPIAccessTokenBinding) (*api.SPIAccessToken, error) {
	tokens, err := q.lookup.Lookup(ctx, cl, binding)
	if err != nil {
		return nil, fmt.Errorf("quay token lookup failure: %w", err)
	}

	if len(tokens) == 0 {
		return nil, nil
	}

	return &tokens[0], nil
}

func (q *Quay) PersistMetadata(ctx context.Context, _ client.Client, token *api.SPIAccessToken) error {
	if err := q.lookup.PersistMetadata(ctx, token); err != nil {
		return fmt.Errorf("failed to persiste quay metadata: %w", err)
	}
	return nil
}

func (q *Quay) CheckRepositoryAccess(ctx context.Context, cl client.Client, accessCheck *api.SPIAccessCheck) (*api.SPIAccessCheckStatus, error) {
	status := &api.SPIAccessCheckStatus{
		Type:            api.SPIRepoTypeContainerRegistry,
		ServiceProvider: api.ServiceProviderTypeQuay,
		Accessibility:   api.SPIAccessCheckAccessibilityUnknown,
		Accessible:      false,
	}

	lg := log.FromContext(ctx)

	owner, repository, _ := splitToOrganizationAndRepositoryAndVersion(accessCheck.Spec.RepoUrl)
	if owner == "" || repository == "" {
		lg.Error(failedToParseRepoUrlError, "we don't reconcile this resource again as we don't understand the URL. Error written to SPIAccessCheck status.", "repo url", accessCheck.Spec.RepoUrl)
		status.ErrorReason = api.SPIAccessCheckErrorBadURL
		status.ErrorMessage = failedToParseRepoUrlError.Error()
		return status, nil // return nil error, because we don't want to reconcile this again
	}

	tokens, lookupErr := q.lookup.Lookup(ctx, cl, accessCheck)
	if lookupErr != nil {
		lg.Error(lookupErr, "failed to lookup token for accesscheck", "accessCheck", accessCheck)
		status.ErrorReason = api.SPIAccessCheckErrorTokenLookupFailed
		status.ErrorMessage = lookupErr.Error()
		// not returning here. We're still able to detect public repository without the token.
		// The error will still be reported in status.
	}

	var username, token string
	if len(tokens) > 0 {
		lg.Info("found tokens", "count", len(tokens), "taking 1st", tokens[0])
		apiToken, getTokenErr := q.tokenStorage.Get(ctx, &tokens[0])
		if getTokenErr != nil {
			return status, fmt.Errorf("failed to get token: %w", getTokenErr)
		}
		if apiToken != nil {
			username, token = getUsernameAndPasswordFromTokenData(apiToken)
		}
	} else {
		lg.Info("we have no tokens for repository", "repoUrl", accessCheck.Spec.RepoUrl)
	}

	if responseCode, repoInfo, err := q.requestRepoInfo(ctx, owner, repository, token); err != nil {
		status.ErrorReason = api.SPIAccessCheckErrorUnknownError
		status.ErrorMessage = "failed request to Quay API"
		return status, err
	} else {
		switch responseCode {
		case http.StatusOK:
			status.Accessible = true
			status.ErrorReason = ""
			status.ErrorMessage = ""
			if repoInfo["is_public"].(bool) {
				status.Accessibility = api.SPIAccessCheckAccessibilityPublic
			} else {
				status.Accessibility = api.SPIAccessCheckAccessibilityPrivate
			}
		case http.StatusUnauthorized, http.StatusForbidden:
			// if we have no token, we cannot distinguish between non-existent and private repository, so in that case
			// we can assign no new status here...
			if token != "" {
				// ok, we failed to authorize with a token. This means that we either are using a robot token on a
				// private repo or token lookup didn't return a valid token (maybe an expired one or the perms changed
				// in quay in the meantime).
				if username != "" && username != OAuthTokenUserName {
					// yes, a robot token. All we know is that the token lookup succeeded, so this must mean docker login
					// must have succeeded (now or some time ago). So let's just assume here that the repo is accessible.
					// For public repositories, the Quay API repository info query succeeds with any (or none) credentials.
					// Since we're seeing a failure here, this means that this must be a private repo.
					status.Accessible = true
					status.Accessibility = api.SPIAccessCheckAccessibilityPrivate
				} else {
					// hmm.. so the token lookup was wrong about the repository. This is weird...
					lg.Info("quay.io request unauthorized using a looked up token. Have permissions changed in the meantime?")
				}
			}
		case http.StatusNotFound:
			if status.ErrorReason == "" && status.ErrorMessage == "" {
				status.ErrorReason = api.SPIAccessCheckErrorRepoNotFound
				status.ErrorMessage = "repository does not exist"
			}
		default:
			status.ErrorReason = api.SPIAccessCheckErrorUnknownError
			status.ErrorMessage = "unexpected response from Quay API"
			return status, fmt.Errorf("%w '%d' for quay.io repository request '%s'", unexpectedStatusCodeError, responseCode, accessCheck.Spec.RepoUrl)
		}
	}

	return status, nil
}

func (q *Quay) requestRepoInfo(ctx context.Context, owner, repository, token string) (int, map[string]interface{}, error) {
	lg := log.FromContext(ctx)

	requestUrl := fmt.Sprintf("%s/repository/%s/%s?includeTags=false", quayApiUrlBase, owner, repository)
	if resp, err := doQuayRequest(ctx, q.httpClient, requestUrl, token, "GET", nil, ""); err != nil {
		lg.Error(err, "failed to request quay.io api for repository info", "url", requestUrl)
		code := 0
		if resp != nil {
			code = resp.StatusCode
		}
		return code, nil, fmt.Errorf("failed to request quay on %s: %w", requestUrl, err)
	} else if resp != nil && resp.StatusCode == http.StatusOK {
		jsonResponse, jsonErr := readResponseBodyToJsonMap(resp)
		if jsonErr != nil {
			return resp.StatusCode, nil, jsonErr
		}
		return resp.StatusCode, jsonResponse, nil
	} else {
		if resp != nil {
			return resp.StatusCode, nil, nil
		} else {
			return 0, nil, fmt.Errorf("%w for request '%s'", noResponseError, requestUrl)
		}
	}
}

func (q *Quay) MapToken(ctx context.Context, binding *api.SPIAccessTokenBinding, token *api.SPIAccessToken, tokenData *api.Token) (serviceprovider.AccessTokenMapper, error) {
	lg := log.FromContext(ctx, "bindingName", binding.Name, "bindingNamespace", binding.Namespace)
	lg.Info("mapping quay token")

	mapper := serviceprovider.DefaultMapToken(token, tokenData)

	repoMetadata, err := q.metadataProvider.FetchRepo(ctx, binding.Spec.RepoUrl, token)
	if err != nil {
		lg.Error(err, "failed to fetch repository metadata")
		return serviceprovider.AccessTokenMapper{}, nil
	}

	allScopes := make([]Scope, 0, 2)
	if repoMetadata != nil {
		allScopes = append(allScopes, repoMetadata.Repository.PossessedScopes...)
		allScopes = append(allScopes, repoMetadata.Organization.PossessedScopes...)
	}

	scopeStrings := make([]string, len(allScopes))
	for i, s := range allScopes {
		scopeStrings[i] = string(s)
	}

	mapper.Scopes = scopeStrings

	return mapper, nil
}

func (q *Quay) Validate(ctx context.Context, validated serviceprovider.Validated) (serviceprovider.ValidationResult, error) {
	ret := serviceprovider.ValidationResult{}

	userPermissionAreaRequested := false
	for _, p := range validated.Permissions().Required {
		if p.Area == api.PermissionAreaUser && !userPermissionAreaRequested {
			ret.ScopeValidation = append(ret.ScopeValidation, userRelatedPermissionsNotSupportedError)
			userPermissionAreaRequested = true
		}
	}

	for _, s := range validated.Permissions().AdditionalScopes {
		switch Scope(s) {
		case ScopeUserRead, ScopeUserAdmin:
			ret.ScopeValidation = append(ret.ScopeValidation, fmt.Errorf("%w '%s'", unsupportedScopeError, s))
		case ScopeRepoRead, ScopeRepoWrite, ScopeRepoCreate, ScopeRepoAdmin, ScopeOrgAdmin, ScopePull, ScopePush:
			{
			}
		default:
			ret.ScopeValidation = append(ret.ScopeValidation, fmt.Errorf("%w: '%s'", unknownScopeError, s))
		}
	}

	return ret, nil
}

type quayProbe struct{}

var _ serviceprovider.Probe = (*quayProbe)(nil)

func (q quayProbe) Examine(_ *http.Client, url string) (string, error) {
	if strings.HasPrefix(url, quayUrlBase) || strings.HasPrefix(url, "quay.io") {
		return quayUrlBase, nil
	} else {
		return "", nil
	}
}<|MERGE_RESOLUTION|>--- conflicted
+++ resolved
@@ -92,27 +92,15 @@
 
 var _ serviceprovider.ConstructorFunc = newQuay
 
-<<<<<<< HEAD
+func (g *Quay) GetOAuthEndpoint() string {
+	return g.Configuration.BaseUrl + "/quay/authenticate"
+}
+
 func (g *Quay) GetBaseUrl() string {
 	return quayUrlBase
 }
 
-func (g *Quay) GetOAuthEndpoint() string {
-	return g.Configuration.BaseUrl + "/oauth/authenticate"
-}
-
 func (g *Quay) GetType() api.ServiceProviderType {
-=======
-func (q *Quay) GetOAuthEndpoint() string {
-	return q.Configuration.BaseUrl + "/quay/authenticate"
-}
-
-func (q *Quay) GetBaseUrl() string {
-	return quayUrlBase
-}
-
-func (q *Quay) GetType() api.ServiceProviderType {
->>>>>>> 22b7a88d
 	return api.ServiceProviderTypeQuay
 }
 
