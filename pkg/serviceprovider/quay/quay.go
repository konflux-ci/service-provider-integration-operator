--- conflicted
+++ resolved
@@ -160,13 +160,8 @@
 	return []string{}
 }
 
-<<<<<<< HEAD
-func (g *Quay) LookupToken(ctx context.Context, cl client.Client, binding *api.SPIAccessTokenBinding) ([]api.SPIAccessToken, error) {
-	tokens, err := g.lookup.Lookup(ctx, cl, binding)
-=======
-func (q *Quay) LookupToken(ctx context.Context, cl client.Client, binding *api.SPIAccessTokenBinding) (*api.SPIAccessToken, error) {
+func (q *Quay) LookupToken(ctx context.Context, cl client.Client, binding *api.SPIAccessTokenBinding) ([]api.SPIAccessToken, error) {
 	tokens, err := q.lookup.Lookup(ctx, cl, binding)
->>>>>>> 0a41311d
 	if err != nil {
 		return nil, fmt.Errorf("quay token lookup failure: %w", err)
 	}
