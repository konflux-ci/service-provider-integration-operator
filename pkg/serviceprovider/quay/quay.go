--- conflicted
+++ resolved
@@ -41,6 +41,9 @@
 	userRelatedPermissionsNotSupportedError = errors.New("user-related permissions are not supported for Quay")
 	unsupportedScopeError                   = errors.New("unsupported scope")
 	unknownScopeError                       = errors.New("unknown scope")
+	failedToParseRepoUrlError               = errors.New("failed to parse repository URL")
+	unexpectedStatusCodeError               = errors.New("unexpected status code")
+	noResponseError                         = errors.New("no response")
 )
 
 type Quay struct {
@@ -80,22 +83,7 @@
 			},
 			MetadataProvider: mp,
 			MetadataCache:    &cache,
-<<<<<<< HEAD
-			RepoHostParser: serviceprovider.RepoHostParserFunc(func(repoUrl string) (string, error) {
-				schemeIndex := strings.Index(repoUrl, "://")
-				if schemeIndex == -1 {
-					repoUrl = "https://" + repoUrl
-				}
-
-				host, err := serviceprovider.RepoHostFromUrl(repoUrl)
-				if err != nil {
-					return "", fmt.Errorf("failed to parse quay repo as URL: %w", err)
-				}
-				return host, nil
-			}),
-=======
 			RepoHostParser:   repoHostFromSchemelessUrl,
->>>>>>> 4c2c5da3
 		},
 		httpClient:       factory.HttpClient,
 		tokenStorage:     factory.TokenStorage,
@@ -109,7 +97,11 @@
 		repoUrl = "https://" + repoUrl
 	}
 
-	return serviceprovider.RepoHostFromUrl(repoUrl)
+	host, err := serviceprovider.RepoHostFromUrl(repoUrl)
+	if err != nil {
+		return "", fmt.Errorf("failed to parse quay repo as URL: %w", err)
+	}
+	return host, nil
 }
 
 var _ serviceprovider.ConstructorFunc = newQuay
@@ -242,10 +234,9 @@
 
 	owner, repository, _ := splitToOrganizationAndRepositoryAndVersion(accessCheck.Spec.RepoUrl)
 	if owner == "" || repository == "" {
-		err := fmt.Errorf("parsing quay.io url failed")
-		lg.Error(err, "we don't reconcile this resource again as we don't understand the URL '%s'. Error written to SPIAccessCheck status.", "repo url", accessCheck.Spec.RepoUrl)
+		lg.Error(failedToParseRepoUrlError, "we don't reconcile this resource again as we don't understand the URL '%s'. Error written to SPIAccessCheck status.", "repo url", accessCheck.Spec.RepoUrl)
 		status.ErrorReason = api.SPIAccessCheckErrorBadURL
-		status.ErrorMessage = err.Error()
+		status.ErrorMessage = failedToParseRepoUrlError.Error()
 		return status, nil
 	}
 
@@ -254,7 +245,7 @@
 		lg.Error(lookupErr, "failed to lookup token for accesscheck", "accessCheck", accessCheck)
 		status.ErrorReason = api.SPIAccessCheckErrorUnknownError
 		status.ErrorMessage = lookupErr.Error()
-		return status, lookupErr
+		return status, fmt.Errorf("failed lookup: %w", lookupErr)
 	}
 
 	token := ""
@@ -263,7 +254,7 @@
 		if apiToken, getTokenErr := q.tokenStorage.Get(ctx, &tokens[0]); getTokenErr == nil {
 			token = apiToken.AccessToken
 		} else {
-			return status, getTokenErr
+			return status, fmt.Errorf("failed to get token: %w", getTokenErr)
 		}
 	} else {
 		lg.Info("we have no tokens for repository", "repoUrl", accessCheck.Spec.RepoUrl)
@@ -290,7 +281,7 @@
 		default:
 			status.ErrorReason = api.SPIAccessCheckErrorUnknownError
 			status.ErrorMessage = "unexpected response from Quay API"
-			return status, fmt.Errorf("unexpected return code '%d' for quay.io repository request '%s'", responseCode, accessCheck.Spec.RepoUrl)
+			return status, fmt.Errorf("%w '%d' for quay.io repository request '%s'", unexpectedStatusCodeError, responseCode, accessCheck.Spec.RepoUrl)
 		}
 	}
 
@@ -307,7 +298,7 @@
 		if resp != nil {
 			code = resp.StatusCode
 		}
-		return code, nil, err
+		return code, nil, fmt.Errorf("failed to request quay on %s: %w", requestUrl, err)
 	} else if resp != nil && resp.StatusCode == http.StatusOK {
 		jsonResponse, jsonErr := readResponseBodyToJsonMap(resp)
 		if jsonErr != nil {
@@ -318,25 +309,8 @@
 		if resp != nil {
 			return resp.StatusCode, nil, nil
 		} else {
-			return 0, nil, fmt.Errorf("no response for request '%s'", requestUrl)
-		}
-	}
-}
-
-func (q *Quay) publicRepo(ctx context.Context, accessCheck *api.SPIAccessCheck, owner string, repository string) (bool, error) {
-	lg := log.FromContext(ctx)
-
-	requestUrl := fmt.Sprintf("%s/repository/%s/%s?includeTags=false", quayApiUrlBase, owner, repository)
-	if resp, err := doQuayRequest(ctx, q.httpClient, requestUrl, "", "GET", nil, ""); err != nil {
-		lg.Error(err, "failed to request the repo", "repo", accessCheck.Spec.RepoUrl)
-		return false, err
-	} else if resp.StatusCode == http.StatusOK {
-		return true, nil
-	} else if resp.StatusCode == http.StatusUnauthorized {
-		return false, nil
-	} else {
-		lg.Info("unexpected return code for repo", "repo", accessCheck.Spec.RepoUrl, "code", resp.StatusCode)
-		return false, nil
+			return 0, nil, fmt.Errorf("%w for request '%s'", noResponseError, requestUrl)
+		}
 	}
 }
 
