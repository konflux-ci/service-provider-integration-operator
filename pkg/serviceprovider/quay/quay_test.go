--- conflicted
+++ resolved
@@ -17,11 +17,8 @@
 import (
 	"context"
 	"encoding/json"
-<<<<<<< HEAD
+	"flag"
 	"fmt"
-=======
-	"flag"
->>>>>>> be71407f
 	"net/http"
 	"os"
 	"testing"
