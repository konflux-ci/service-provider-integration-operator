--- conflicted
+++ resolved
@@ -225,21 +225,6 @@
 	return ret, nil
 }
 
-<<<<<<< HEAD
-func (g *Github) createAuthenticatedGhClient(ctx context.Context, spiToken *api.SPIAccessToken) (*github.Client, error) {
-	token, tsErr := g.tokenStorage.Get(ctx, spiToken)
-	if tsErr != nil {
-		lg := log.FromContext(ctx)
-		lg.Error(tsErr, "failed to get token from storage for", "token", spiToken)
-		return nil, fmt.Errorf("error while getting token from storage: %w", tsErr)
-	}
-	oauthCtx := context.WithValue(ctx, oauth2.HTTPClient, g.httpClient)
-	ts := oauth2.StaticTokenSource(&oauth2.Token{AccessToken: token.AccessToken})
-	return github.NewClient(oauth2.NewClient(oauthCtx, ts)), nil
-}
-
-=======
->>>>>>> 4c2c5da3
 func (g *Github) publicRepo(ctx context.Context, accessCheck *api.SPIAccessCheck) (bool, error) {
 	lg := log.FromContext(ctx)
 	req, reqErr := http.NewRequestWithContext(ctx, "GET", accessCheck.Spec.RepoUrl, nil)
