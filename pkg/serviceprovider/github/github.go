//
// Copyright (c) 2021 Red Hat, Inc.
// Licensed under the Apache License, Version 2.0 (the "License");
// you may not use this file except in compliance with the License.
// You may obtain a copy of the License at
//
//     http://www.apache.org/licenses/LICENSE-2.0
//
// Unless required by applicable law or agreed to in writing, software
// distributed under the License is distributed on an "AS IS" BASIS,
// WITHOUT WARRANTIES OR CONDITIONS OF ANY KIND, either express or implied.
// See the License for the specific language governing permissions and
// limitations under the License.

package github

import (
	"context"
	"errors"
	"fmt"
	"net/http"
	"strings"

	"github.com/redhat-appstudio/service-provider-integration-operator/pkg/spi-shared/config"
	"github.com/redhat-appstudio/service-provider-integration-operator/pkg/spi-shared/httptransport"

	"k8s.io/utils/pointer"

	"k8s.io/client-go/rest"

	"github.com/redhat-appstudio/service-provider-integration-operator/pkg/spi-shared/tokenstorage"
	"sigs.k8s.io/controller-runtime/pkg/log"

	api "github.com/redhat-appstudio/service-provider-integration-operator/api/v1beta1"
	opconfig "github.com/redhat-appstudio/service-provider-integration-operator/pkg/config"
	"github.com/redhat-appstudio/service-provider-integration-operator/pkg/serviceprovider"
	"sigs.k8s.io/controller-runtime/pkg/client"
)

var _ serviceprovider.ServiceProvider = (*Github)(nil)

var publicRepoMetricConfig = serviceprovider.CommonRequestMetricsConfig(config.ServiceProviderTypeGitHub, "fetch_public_repo")
var fetchRepositoryMetricConfig = serviceprovider.CommonRequestMetricsConfig(config.ServiceProviderTypeGitHub, "fetch_single_repo")

var (
	unableToParsePathError = errors.New("unable to parse path")
	notGithubUrlError      = errors.New("not a github repository url")
	unknownScopeError      = errors.New("unknown scope")
)

type Github struct {
	Configuration          *opconfig.OperatorConfiguration
	lookup                 serviceprovider.GenericLookup
	httpClient             rest.HTTPClient
	tokenStorage           tokenstorage.TokenStorage
	ghClientBuilder        githubClientBuilder
	downloadFileCapability downloadFileCapability
	oauthCapability        serviceprovider.OAuthCapability
}

type githubOAuthCapability struct {
	serviceprovider.DefaultOAuthCapability
}

var Initializer = serviceprovider.Initializer{
	Probe:       githubProbe{},
	Constructor: serviceprovider.ConstructorFunc(newGithub),
}

func newGithub(factory *serviceprovider.Factory, spConfig *config.ServiceProviderConfiguration) (serviceprovider.ServiceProvider, error) {
	cache := factory.NewCacheWithExpirationPolicy(&serviceprovider.TtlMetadataExpirationPolicy{Ttl: factory.Configuration.TokenLookupCacheTtl})

	httpClient := serviceprovider.AuthenticatingHttpClient(factory.HttpClient)
	ghClientBuilder := githubClientBuilder{
		tokenStorage: factory.TokenStorage,
		httpClient:   factory.HttpClient,
	}

	github := &Github{
		Configuration: factory.Configuration,
		tokenStorage:  factory.TokenStorage,
		lookup: serviceprovider.GenericLookup{
			ServiceProviderType: api.ServiceProviderTypeGitHub,
			TokenFilter:         serviceprovider.NewFilter(factory.Configuration.TokenMatchPolicy, &tokenFilter{}),
			MetadataProvider: &metadataProvider{
				httpClient:      httpClient,
				tokenStorage:    factory.TokenStorage,
				ghClientBuilder: ghClientBuilder,
			},
			MetadataCache:  &cache,
			RepoHostParser: serviceprovider.RepoHostFromUrl,
		},
		httpClient:      factory.HttpClient,
		ghClientBuilder: ghClientBuilder,
		downloadFileCapability: downloadFileCapability{
			httpClient:      httpClient,
			ghClientBuilder: ghClientBuilder,
		},
		oauthCapability: newGithubOAuthCapability(factory, spConfig),
	}

	return github, nil
}

func newGithubOAuthCapability(factory *serviceprovider.Factory, spConfig *config.ServiceProviderConfiguration) serviceprovider.OAuthCapability {
	if spConfig != nil && spConfig.OAuth2Config != nil {
		return &githubOAuthCapability{
			DefaultOAuthCapability: serviceprovider.DefaultOAuthCapability{
				BaseUrl: factory.Configuration.BaseUrl,
			},
		}
	}
	return nil
}

var _ serviceprovider.ConstructorFunc = newGithub

func (g *Github) GetBaseUrl() string {
	return config.ServiceProviderTypeGitHub.DefaultBaseUrl
}

func (g *Github) GetDownloadFileCapability() serviceprovider.DownloadFileCapability {
	return g.downloadFileCapability
}

<<<<<<< HEAD
func (g *Github) GetRefreshTokenCapability() serviceprovider.RefreshTokenCapability {
	return nil
}

func (g *Github) GetType() api.ServiceProviderType {
	return api.ServiceProviderTypeGitHub
=======
func (g *Github) GetOAuthCapability() serviceprovider.OAuthCapability {
	return g.oauthCapability
}

func (g *Github) GetType() config.ServiceProviderType {
	return config.ServiceProviderTypeGitHub
>>>>>>> 9383d9c2
}

func (g *githubOAuthCapability) OAuthScopesFor(permissions *api.Permissions) []string {
	return serviceprovider.GetAllScopes(translateToScopes, permissions)
}

func translateToScopes(permission api.Permission) []string {
	switch permission.Area {
	case api.PermissionAreaRepository, api.PermissionAreaRepositoryMetadata:
		return []string{"repo"}
	case api.PermissionAreaWebhooks:
		if permission.Type.IsWrite() {
			return []string{"write:repo_hook"}
		} else {
			return []string{"read:repo_hook"}
		}
	case api.PermissionAreaUser:
		if permission.Type.IsWrite() {
			return []string{"user"}
		} else {
			return []string{"read:user"}
		}
	}

	return []string{}
}

func (g *Github) LookupToken(ctx context.Context, cl client.Client, binding *api.SPIAccessTokenBinding) (*api.SPIAccessToken, error) {
	tokens, err := g.lookup.Lookup(ctx, cl, binding)
	if err != nil {
		return nil, fmt.Errorf("github token lookup failure: %w", err)
	}

	if len(tokens) == 0 {
		return nil, nil
	}

	return &tokens[0], nil
}

func (g *Github) PersistMetadata(ctx context.Context, _ client.Client, token *api.SPIAccessToken) error {
	if err := g.lookup.PersistMetadata(ctx, token); err != nil {
		return fmt.Errorf("failed to persist github metadata: %w", err)
	}
	return nil
}

func (g *Github) CheckRepositoryAccess(ctx context.Context, cl client.Client, accessCheck *api.SPIAccessCheck) (*api.SPIAccessCheckStatus, error) {
	repoUrl := accessCheck.Spec.RepoUrl

	status := &api.SPIAccessCheckStatus{
		Type:            api.SPIRepoTypeGit,
		ServiceProvider: api.ServiceProviderTypeGitHub,
		Accessibility:   api.SPIAccessCheckAccessibilityUnknown,
	}

	owner, repo, err := g.parseGithubRepoUrl(accessCheck.Spec.RepoUrl)
	if err != nil {
		status.ErrorReason = api.SPIAccessCheckErrorBadURL
		status.ErrorMessage = err.Error()
		return status, nil //nolint:nilerr // we preserve the error in the status
	}

	publicRepo, err := g.publicRepo(ctx, accessCheck)
	if err != nil {
		return nil, err
	}
	status.Accessible = publicRepo
	if publicRepo {
		status.Accessibility = api.SPIAccessCheckAccessibilityPublic
		return status, nil
	}

	ctx = httptransport.ContextWithMetrics(ctx, fetchRepositoryMetricConfig)

	lg := log.FromContext(ctx)

	tokens, lookupErr := g.lookup.Lookup(ctx, cl, accessCheck)
	if lookupErr != nil {
		lg.Error(lookupErr, "failed to lookup token for accesscheck", "accessCheck", accessCheck)
		if !publicRepo {
			status.ErrorReason = api.SPIAccessCheckErrorTokenLookupFailed
			status.ErrorMessage = lookupErr.Error()
		}
		return status, nil
	}

	if len(tokens) > 0 {
		token := &tokens[0]
		ghClient, err := g.ghClientBuilder.createAuthenticatedGhClient(ctx, token)
		if err != nil {
			status.ErrorReason = api.SPIAccessCheckErrorUnknownError
			status.ErrorMessage = err.Error()
			return status, err
		}
		ghRepository, _, err := ghClient.Repositories.Get(ctx, owner, repo)
		if err != nil {
			status.ErrorReason = api.SPIAccessCheckErrorRepoNotFound
			status.ErrorMessage = err.Error()
			return status, nil //nolint:nilerr // we preserve the error in the status
		}

		status.Accessible = true
		if pointer.BoolDeref(ghRepository.Private, false) {
			status.Accessibility = api.SPIAccessCheckAccessibilityPrivate
		}
	} else {
		lg.Info("we have no tokens for repository", "repo", repoUrl)
	}

	return status, nil
}

func (g *Github) Validate(ctx context.Context, validated serviceprovider.Validated) (serviceprovider.ValidationResult, error) {
	// only the additional scopes can be invalid. We support the translation for all types
	// of the Permission in github.
	ret := serviceprovider.ValidationResult{}
	for _, s := range validated.Permissions().AdditionalScopes {
		if !IsValidScope(s) {
			ret.ScopeValidation = append(ret.ScopeValidation, fmt.Errorf("%w: '%s'", unknownScopeError, s))
		}
	}

	return ret, nil
}

func (g *Github) publicRepo(ctx context.Context, accessCheck *api.SPIAccessCheck) (bool, error) {
	ctx = httptransport.ContextWithMetrics(ctx, publicRepoMetricConfig)
	lg := log.FromContext(ctx)
	req, reqErr := http.NewRequestWithContext(ctx, "GET", accessCheck.Spec.RepoUrl, nil)
	if reqErr != nil {
		lg.Error(reqErr, "failed to prepare request", "accessCheck", accessCheck.Spec)
		return false, fmt.Errorf("error while constructing HTTP request for access check to %s: %w", accessCheck.Spec.RepoUrl, reqErr)
	}
	resp, err := g.httpClient.Do(req)
	if err != nil {
		lg.Error(err, "failed to request the repo", "repo", accessCheck.Spec.RepoUrl)
		return false, fmt.Errorf("error performing HTTP request for access check to %v: %w", accessCheck.Spec.RepoUrl, err)
	}
	defer resp.Body.Close()

	if resp.StatusCode == http.StatusOK {
		return true, nil
	} else if resp.StatusCode == http.StatusNotFound {
		return false, nil
	} else {
		lg.Info("unexpected return code for repo", "repo", accessCheck.Spec.RepoUrl, "code", resp.StatusCode)
		return false, nil
	}
}

func (g *Github) parseGithubRepoUrl(repoUrl string) (owner, repo string, err error) {
	if !strings.HasPrefix(repoUrl, g.GetBaseUrl()) {
		return "", "", fmt.Errorf("%w: '%s'", notGithubUrlError, repoUrl)
	}
	repoPath := strings.TrimPrefix(repoUrl, g.GetBaseUrl())
	splittedPath := strings.Split(repoPath, "/")
	if len(splittedPath) >= 3 {
		return splittedPath[1], splittedPath[2], nil
	}
	return "", "", fmt.Errorf("%w '%s'", unableToParsePathError, repoUrl)
}

func (g *Github) MapToken(_ context.Context, _ *api.SPIAccessTokenBinding, token *api.SPIAccessToken, tokenData *api.Token) (serviceprovider.AccessTokenMapper, error) {
	return serviceprovider.DefaultMapToken(token, tokenData), nil
}

type githubProbe struct{}

var _ serviceprovider.Probe = (*githubProbe)(nil)

func (g githubProbe) Examine(_ *http.Client, url string) (string, error) {
	if strings.HasPrefix(url, config.ServiceProviderTypeGitHub.DefaultBaseUrl) {
		return config.ServiceProviderTypeGitHub.DefaultBaseUrl, nil
	} else {
		return "", nil
	}
}<|MERGE_RESOLUTION|>--- conflicted
+++ resolved
@@ -123,21 +123,16 @@
 	return g.downloadFileCapability
 }
 
-<<<<<<< HEAD
 func (g *Github) GetRefreshTokenCapability() serviceprovider.RefreshTokenCapability {
 	return nil
 }
 
-func (g *Github) GetType() api.ServiceProviderType {
-	return api.ServiceProviderTypeGitHub
-=======
 func (g *Github) GetOAuthCapability() serviceprovider.OAuthCapability {
 	return g.oauthCapability
 }
 
 func (g *Github) GetType() config.ServiceProviderType {
 	return config.ServiceProviderTypeGitHub
->>>>>>> 9383d9c2
 }
 
 func (g *githubOAuthCapability) OAuthScopesFor(permissions *api.Permissions) []string {
