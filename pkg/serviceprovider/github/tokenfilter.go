--- conflicted
+++ resolved
@@ -26,11 +26,7 @@
 
 var _ serviceprovider.TokenFilter = (*tokenFilter)(nil)
 
-<<<<<<< HEAD
-func (t *tokenFilter) Matches(_ context.Context, binding *api.SPIAccessTokenBinding, token *api.SPIAccessToken) (bool, error) {
-=======
-func (t *tokenFilter) Matches(matchable serviceprovider.Matchable, token *api.SPIAccessToken) (bool, error) {
->>>>>>> a278a732
+func (t *tokenFilter) Matches(_ context.Context, matchable serviceprovider.Matchable, token *api.SPIAccessToken) (bool, error) {
 	if token.Status.TokenMetadata == nil {
 		return false, nil
 	}
