--- conflicted
+++ resolved
@@ -15,37 +15,21 @@
 package serviceprovider
 
 import (
-<<<<<<< HEAD
 	"context"
 
-=======
->>>>>>> a278a732
 	api "github.com/redhat-appstudio/service-provider-integration-operator/api/v1beta1"
 )
 
 // TokenFilter is a helper interface to implement the ServiceProvider.LookupToken method using the GenericLookup struct.
 type TokenFilter interface {
-<<<<<<< HEAD
-	Matches(ctx context.Context, binding *api.SPIAccessTokenBinding, token *api.SPIAccessToken) (bool, error)
+	Matches(ctx context.Context, matchable Matchable, token *api.SPIAccessToken) (bool, error)
 }
 
 // TokenFilterFunc converts a function into the implementation of the TokenFilter interface
-type TokenFilterFunc func(ctx context.Context, binding *api.SPIAccessTokenBinding, token *api.SPIAccessToken) (bool, error)
+type TokenFilterFunc func(ctx context.Context, matchable Matchable, token *api.SPIAccessToken) (bool, error)
 
 var _ TokenFilter = (TokenFilterFunc)(nil)
 
-func (f TokenFilterFunc) Matches(ctx context.Context, binding *api.SPIAccessTokenBinding, token *api.SPIAccessToken) (bool, error) {
-	return f(ctx, binding, token)
-=======
-	Matches(matchable Matchable, token *api.SPIAccessToken) (bool, error)
-}
-
-// TokenFilterFunc converts a function into the implementation of the TokenFilter interface
-type TokenFilterFunc func(matchable Matchable, token *api.SPIAccessToken) (bool, error)
-
-var _ TokenFilter = (TokenFilterFunc)(nil)
-
-func (f TokenFilterFunc) Matches(matchable Matchable, token *api.SPIAccessToken) (bool, error) {
-	return f(matchable, token)
->>>>>>> a278a732
+func (f TokenFilterFunc) Matches(ctx context.Context, matchable Matchable, token *api.SPIAccessToken) (bool, error) {
+	return f(ctx, matchable, token)
 }