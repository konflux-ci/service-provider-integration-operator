//
// Copyright (c) 2021 Red Hat, Inc.
// Licensed under the Apache License, Version 2.0 (the "License");
// you may not use this file except in compliance with the License.
// You may obtain a copy of the License at
//
//     http://www.apache.org/licenses/LICENSE-2.0
//
// Unless required by applicable law or agreed to in writing, software
// distributed under the License is distributed on an "AS IS" BASIS,
// WITHOUT WARRANTIES OR CONDITIONS OF ANY KIND, either express or implied.
// See the License for the specific language governing permissions and
// limitations under the License.

package serviceprovider

import (
	"context"
	"testing"
	"time"

	api "github.com/redhat-appstudio/service-provider-integration-operator/api/v1beta1"
	"github.com/stretchr/testify/assert"
	corev1 "k8s.io/api/core/v1"
	metav1 "k8s.io/apimachinery/pkg/apis/meta/v1"
	"k8s.io/apimachinery/pkg/runtime"
	utilruntime "k8s.io/apimachinery/pkg/util/runtime"
	"sigs.k8s.io/controller-runtime/pkg/client"
	"sigs.k8s.io/controller-runtime/pkg/client/fake"
)

func TestGenericLookup_Lookup(t *testing.T) {
	matchingToken := &api.SPIAccessToken{
		ObjectMeta: metav1.ObjectMeta{
			Name:      "matching",
			Namespace: "default",
			Labels: map[string]string{
				api.ServiceProviderTypeLabel: "test",
				api.ServiceProviderHostLabel: "fake.sp",
			},
		},
		Status: api.SPIAccessTokenStatus{
			Phase: api.SPIAccessTokenPhaseReady,
		},
	}
	nonMatchingToken1 := &api.SPIAccessToken{
		ObjectMeta: metav1.ObjectMeta{
			Name:      "non-matching1",
			Namespace: "default",
			Labels: map[string]string{
				api.ServiceProviderTypeLabel: "test",
				api.ServiceProviderHostLabel: "fake.sp",
			},
		},
		Status: api.SPIAccessTokenStatus{
			Phase: api.SPIAccessTokenPhaseReady,
		},
	}
	nonMatchingToken2 := &api.SPIAccessToken{
		ObjectMeta: metav1.ObjectMeta{
			Name:      "non-matching2",
			Namespace: "default",
		},
		Status: api.SPIAccessTokenStatus{
			Phase: api.SPIAccessTokenPhaseReady,
		},
	}

	sch := runtime.NewScheme()
	utilruntime.Must(corev1.AddToScheme(sch))
	utilruntime.Must(api.AddToScheme(sch))
	cl := fake.NewClientBuilder().WithScheme(sch).WithObjects(matchingToken, nonMatchingToken1, nonMatchingToken2).Build()

	cache := NewMetadataCache(cl, &TtlMetadataExpirationPolicy{Ttl: 1 * time.Hour})
	gl := GenericLookup{
		ServiceProviderType: "test",
<<<<<<< HEAD
		TokenFilter: TokenFilterFunc(func(ctx context.Context, binding *api.SPIAccessTokenBinding, token *api.SPIAccessToken) (bool, error) {
=======
		TokenFilter: TokenFilterFunc(func(binding Matchable, token *api.SPIAccessToken) (bool, error) {
>>>>>>> a278a732
			return token.Name == "matching", nil
		}),
		MetadataProvider: MetadataProviderFunc(func(ctx context.Context, token *api.SPIAccessToken) (*api.TokenMetadata, error) {
			return &api.TokenMetadata{
				UserId: "42",
			}, nil
		}),
		MetadataCache: &cache,
	}

	tkns, err := gl.Lookup(context.TODO(), cl, &api.SPIAccessTokenBinding{
		Spec: api.SPIAccessTokenBindingSpec{
			RepoUrl: "https://fake.sp",
		},
	})
	assert.NoError(t, err)

	assert.Equal(t, 1, len(tkns))
	assert.Equal(t, "matching", tkns[0].Name)
}

func TestGenericLookup_PersistMetadata(t *testing.T) {
	token := &api.SPIAccessToken{
		ObjectMeta: metav1.ObjectMeta{
			Name:      "test-token",
			Namespace: "default",
		},
		Status: api.SPIAccessTokenStatus{},
	}

	sch := runtime.NewScheme()
	utilruntime.Must(corev1.AddToScheme(sch))
	utilruntime.Must(api.AddToScheme(sch))
	cl := fake.NewClientBuilder().WithScheme(sch).WithObjects(token).Build()

	cache := NewMetadataCache(cl, &TtlMetadataExpirationPolicy{Ttl: 1 * time.Hour})

	fetchCalled := false
	gl := GenericLookup{
		MetadataProvider: MetadataProviderFunc(func(ctx context.Context, token *api.SPIAccessToken) (*api.TokenMetadata, error) {
			fetchCalled = true
			return &api.TokenMetadata{
				UserId: "42",
			}, nil
		}),
		MetadataCache: &cache,
	}

	assert.NoError(t, gl.PersistMetadata(context.TODO(), token))
	assert.True(t, fetchCalled)

	assert.NoError(t, cl.Get(context.TODO(), client.ObjectKeyFromObject(token), token))
	assert.NotNil(t, token.Status.TokenMetadata)
	assert.Equal(t, "42", token.Status.TokenMetadata.UserId)
	assert.True(t, token.Status.TokenMetadata.LastRefreshTime > 0)
}<|MERGE_RESOLUTION|>--- conflicted
+++ resolved
@@ -74,11 +74,7 @@
 	cache := NewMetadataCache(cl, &TtlMetadataExpirationPolicy{Ttl: 1 * time.Hour})
 	gl := GenericLookup{
 		ServiceProviderType: "test",
-<<<<<<< HEAD
-		TokenFilter: TokenFilterFunc(func(ctx context.Context, binding *api.SPIAccessTokenBinding, token *api.SPIAccessToken) (bool, error) {
-=======
-		TokenFilter: TokenFilterFunc(func(binding Matchable, token *api.SPIAccessToken) (bool, error) {
->>>>>>> a278a732
+		TokenFilter: TokenFilterFunc(func(ctx context.Context, binding Matchable, token *api.SPIAccessToken) (bool, error) {
 			return token.Name == "matching", nil
 		}),
 		MetadataProvider: MetadataProviderFunc(func(ctx context.Context, token *api.SPIAccessToken) (*api.TokenMetadata, error) {
