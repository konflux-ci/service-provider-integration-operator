--- conflicted
+++ resolved
@@ -47,12 +47,5 @@
 }
 
 func ValidateEnv() error {
-<<<<<<< HEAD
-	if _, ok := os.LookupEnv(spiUrlEnv); !ok {
-		return fmt.Errorf("'%v' environment variable required", spiUrlEnv)
-	}
-
-=======
->>>>>>> 5202dbf4
 	return nil
 }