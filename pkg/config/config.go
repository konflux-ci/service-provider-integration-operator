//
// Copyright (c) 2021 Red Hat, Inc.
// Licensed under the Apache License, Version 2.0 (the "License");
// you may not use this file except in compliance with the License.
// You may obtain a copy of the License at
//
//     http://www.apache.org/licenses/LICENSE-2.0
//
// Unless required by applicable law or agreed to in writing, software
// distributed under the License is distributed on an "AS IS" BASIS,
// WITHOUT WARRANTIES OR CONDITIONS OF ANY KIND, either express or implied.
// See the License for the specific language governing permissions and
// limitations under the License.

package config

import (
	"time"

	"github.com/redhat-appstudio/service-provider-integration-operator/pkg/spi-shared/config"
)

// TokenPolicy specifies the policy to use when matching the tokens during the token lookup
type TokenPolicy string

const (
	AnyTokenPolicy   TokenPolicy = "any"
	ExactTokenPolicy TokenPolicy = "exact"
)

type OperatorConfiguration struct {
	config.SharedConfiguration

	// TokenLookupCacheTtl is the time for which the lookup cache results are considered valid
	TokenLookupCacheTtl time.Duration

	// AccessCheckTtl is time after that SPIAccessCheck CR will be deleted.
	AccessCheckTtl time.Duration

	// AccessTokenTtl is time after that AccessToken will be deleted.
	AccessTokenTtl time.Duration

	// AccessTokenBindingTtl is time after that AccessTokenBinding will be deleted.
	AccessTokenBindingTtl time.Duration

	//FileContentRequestTtl is time after that FileContentRequest will be deleted
	FileContentRequestTtl time.Duration

	// The policy to match the token against the binding
	TokenMatchPolicy TokenPolicy

	// The time before a token without data and with no bindings is automatically deleted.
	DeletionGracePeriod time.Duration

	// A maximum file size for file downloading from SCM capabilities supporting providers
	MaxFileDownloadSize int

	// Enable Token Upload controller
	EnableTokenUpload bool
<<<<<<< HEAD
}

func LoadFrom(args *OperatorCliArgs) (OperatorConfiguration, error) {
	baseCfg, err := config.LoadFrom(&args.CommonCliArgs)
	if err != nil {
		return OperatorConfiguration{}, fmt.Errorf("failed to load the configuration file from %s: %w", args.ConfigFile, err)
	}
	ret := OperatorConfiguration{SharedConfiguration: baseCfg}

	ret.TokenLookupCacheTtl = args.TokenMetadataCacheTtl
	ret.AccessCheckTtl = args.AccessCheckLifetimeDuration
	ret.AccessTokenTtl = args.TokenLifetimeDuration
	ret.AccessTokenBindingTtl = args.BindingLifetimeDuration
	ret.FileContentRequestTtl = args.FileRequestLifetimeDuration
	ret.TokenMatchPolicy = args.TokenMatchPolicy
	ret.DeletionGracePeriod = args.DeletionGracePeriod
	ret.MaxFileDownloadSize = args.MaxFileDownloadSize
	ret.EnableTokenUpload = args.EnableTokenUpload

	if err := config.ValidateStruct(ret); err != nil {
		return OperatorConfiguration{}, fmt.Errorf("error validating operator config: %w", err)
	}
	return ret, nil
=======
>>>>>>> 3706c9bd
}<|MERGE_RESOLUTION|>--- conflicted
+++ resolved
@@ -57,30 +57,4 @@
 
 	// Enable Token Upload controller
 	EnableTokenUpload bool
-<<<<<<< HEAD
-}
-
-func LoadFrom(args *OperatorCliArgs) (OperatorConfiguration, error) {
-	baseCfg, err := config.LoadFrom(&args.CommonCliArgs)
-	if err != nil {
-		return OperatorConfiguration{}, fmt.Errorf("failed to load the configuration file from %s: %w", args.ConfigFile, err)
-	}
-	ret := OperatorConfiguration{SharedConfiguration: baseCfg}
-
-	ret.TokenLookupCacheTtl = args.TokenMetadataCacheTtl
-	ret.AccessCheckTtl = args.AccessCheckLifetimeDuration
-	ret.AccessTokenTtl = args.TokenLifetimeDuration
-	ret.AccessTokenBindingTtl = args.BindingLifetimeDuration
-	ret.FileContentRequestTtl = args.FileRequestLifetimeDuration
-	ret.TokenMatchPolicy = args.TokenMatchPolicy
-	ret.DeletionGracePeriod = args.DeletionGracePeriod
-	ret.MaxFileDownloadSize = args.MaxFileDownloadSize
-	ret.EnableTokenUpload = args.EnableTokenUpload
-
-	if err := config.ValidateStruct(ret); err != nil {
-		return OperatorConfiguration{}, fmt.Errorf("error validating operator config: %w", err)
-	}
-	return ret, nil
-=======
->>>>>>> 3706c9bd
 }