--- conflicted
+++ resolved
@@ -205,18 +205,10 @@
 	return aws.String(fmt.Sprintf(s.secretNameFormat, secretId.Uid))
 }
 
-<<<<<<< HEAD
-func initSecretNameFormat(ctx context.Context) string {
-	if spiInstanceId := ctx.Value(config.SPIInstanceIdContextKey); spiInstanceId == nil {
+func (s *AwsSecretStorage) initSecretNameFormat() string {
+	if s.SpiInstanceId == "" {
 		return "%s"
 	} else {
-		return fmt.Sprint(spiInstanceId) + "/%s"
-=======
-func (s *AwsSecretStorage) initSecretNameFormat() string {
-	if s.SpiInstanceId == "" {
-		return "%s/%s"
-	} else {
-		return s.SpiInstanceId + "/%s/%s"
->>>>>>> e6a50d62
+		return s.SpiInstanceId + "/%s"
 	}
 }