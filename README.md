--- conflicted
+++ resolved
@@ -318,8 +318,6 @@
 kubectl get secret token-secret -o yaml
 ```
 
-
-<<<<<<< HEAD
 ### SPI Logging concept.
 
 It is important to keep consistency between components in terms of the ways and form of how
@@ -351,16 +349,16 @@
 INFO inclide
 - outgoing network connections
 - security-related events
-  
+
 DEBUG include
-  - level 1
+- level 1
     - TODO
-      - level 2
+        - level 2
     - TODO
 
 #### Structural messages
 As described here [structured logging](
-https://www.client9.com/structured-logging-in-golang/) methods it is recommended to use structural logs like 
+https://www.client9.com/structured-logging-in-golang/) methods it is recommended to use structural logs like
 ```
 // vargargs style
 lg.Info("user not found", "userid", 1234)
@@ -380,64 +378,4 @@
 #### How to configure on test cluster
 TODO
 #### How to configure on staging.
-TODO
-=======
-## Supported providers and token kinds
-
-The currently supported list of providers and token kinds is following:
-
-### Github
-
- - OAuth token via user authentication flow
- - Personal access token via manual upload
-
-### Quay
-
-  - OAuth token via user authentication flow
-  - Robot account credentials via manual upload
-
-### Snyk & other providers that do not support OAuth
-
- - Manual credentials upload only with both username and token required.
-   Single token per namespace per host is stored.
-   See details below.
-
-
-## Storing username and password credentials for any provider by it's URL
-
-  It is now possible to store username + token/password credentials for nearly any
-  provider that may offer them (like Snyk.io etc). It is can be done in a few steps:
-  
- - Create simple SPIAccessTokenBinging, indicating provider-s URL only:
-```
-apiVersion: appstudio.redhat.com/v1beta1
-kind: SPIAccessTokenBinding
-metadata:
- name: test-access-token-binding
- namespace: default
-spec:
- repoUrl: https://snyk.io/
- secret:
-   type: kubernetes.io/basic-auth
-```
-and push it into namespace:
-```
-kubectl apply -f samples/spiaccesstokenbinding.yaml --as system:serviceaccount:default:default
-```
-
- - Determine the SPIAccessTokenName:
- ```
-SPI_ACCESS_TOKEN=$(kubectl get spiaccesstokenbindings test-access-token-binding -o=jsonpath='{.status.linkedAccessTokenName}')
-```
-
-
- - Perform manual push of the credential data: 
-```
-curl -k -v -X POST -H "Content-Type: application/json" -H "Authorization: Bearer $(hack/get-default-sa-token.sh)" -d'{"username": "userfoo", "access_token": "4R28N79MT"}' "https://<cluster-host-or-ip>/token/default/$SPI_ACCESS_TOKEN"
-```
-
-Note that both `username` and `access_token` fields are mandatory. 
-`204` response indicates that credentials successfully uploaded and stored.
-Please note that SPI service didn't perform any specific validity checks 
-for the user provided credentials, so it's assumed user provides a correct data.  
->>>>>>> 89032567
+TODO