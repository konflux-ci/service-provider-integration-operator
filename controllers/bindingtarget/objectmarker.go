//
// Copyright (c) 2021 Red Hat, Inc.
// Licensed under the Apache License, Version 2.0 (the "License");
// you may not use this file except in compliance with the License.
// You may obtain a copy of the License at
//
//     http://www.apache.org/licenses/LICENSE-2.0
//
// Unless required by applicable law or agreed to in writing, software
// distributed under the License is distributed on an "AS IS" BASIS,
// WITHOUT WARRANTIES OR CONDITIONS OF ANY KIND, either express or implied.
// See the License for the specific language governing permissions and
// limitations under the License.

package bindingtarget

import (
	"context"

<<<<<<< HEAD
=======
	api "github.com/redhat-appstudio/service-provider-integration-operator/api/v1beta1"
>>>>>>> c4570d90
	"github.com/redhat-appstudio/service-provider-integration-operator/controllers/bindings"
	"github.com/redhat-appstudio/service-provider-integration-operator/pkg/spi-shared/commaseparated"
	"sigs.k8s.io/controller-runtime/pkg/client"
)

type BindingTargetObjectMarker struct {
}

<<<<<<< HEAD
var _ bindings.ObjectMarker = (*BindingTargetObjectMarker)(nil)

// IsManaged implements dependents.ObjectMarker
func (m *BindingTargetObjectMarker) IsManagedBy(ctx context.Context, binding client.ObjectKey, obj client.Object) (bool, error) {
	refed, _ := m.IsReferencedBy(ctx, binding, obj)
	return refed && obj.GetLabels()[bindings.ManagedByBindingLabel] == binding.Name, nil
=======
// LinkAnnotation is used to associate the binding to the service account (even the referenced service accounts get annotated by this so that we can clean up their secret lists when the binding is deleted).
const LinkAnnotation = "spi.appstudio.redhat.com/linked-access-token-binding" //#nosec G101 -- false positive, this is just a label

// ManagedByBindingLabel marks the other objects as managed by SPI. Meaning that their lifecycle is bound
// to the lifecycle of some SPI binding.
const ManagedByBindingLabel = "spi.appstudio.redhat.com/managed-by-binding"

var _ bindings.ObjectMarker = (*BindingTargetObjectMarker)(nil)

// IsManaged implements dependents.ObjectMarker
func (m *BindingTargetObjectMarker) IsManaged(ctx context.Context, obj client.Object) (bool, error) {
	refed, _ := m.IsReferenced(ctx, obj)
	return refed && obj.GetLabels()[ManagedByBindingLabel] == m.Binding.Name, nil
>>>>>>> c4570d90
}

// IsReferenced implements dependents.ObjectMarker
func (m *BindingTargetObjectMarker) IsReferencedBy(ctx context.Context, binding client.ObjectKey, obj client.Object) (bool, error) {
	annos := obj.GetAnnotations()
	if len(annos) == 0 {
		return false, nil
	}
<<<<<<< HEAD
	anno := annos[bindings.LinkAnnotation]
	return commaseparated.Value(anno).Contains(binding.Name), nil
}

// ListManagedOptions implements dependents.ObjectMarker
func (m *BindingTargetObjectMarker) ListManagedOptions(ctx context.Context, binding client.ObjectKey) ([]client.ListOption, error) {
	return []client.ListOption{client.MatchingLabels{bindings.ManagedByBindingLabel: binding.Name}}, nil
=======
	anno := annos[LinkAnnotation]
	return commaseparated.Value(anno).Contains(m.Binding.Name), nil
}

// ListManagedOptions implements dependents.ObjectMarker
func (m *BindingTargetObjectMarker) ListManagedOptions(ctx context.Context) ([]client.ListOption, error) {
	return []client.ListOption{client.MatchingLabels{ManagedByBindingLabel: m.Binding.Name}}, nil
>>>>>>> c4570d90
}

// ListReferencedOptions implements dependents.ObjectMarker
func (m *BindingTargetObjectMarker) ListReferencedOptions(ctx context.Context, binding client.ObjectKey) ([]client.ListOption, error) {
	// the link is represented using an annotation, so we cannot produce any list options
	return []client.ListOption{}, nil
}

// MarkManaged implements dependents.ObjectMarker
func (m *BindingTargetObjectMarker) MarkManaged(ctx context.Context, binding client.ObjectKey, obj client.Object) (bool, error) {
	changed, _ := m.MarkReferenced(ctx, binding, obj)

	labels := obj.GetLabels()

<<<<<<< HEAD
	val := labels[bindings.ManagedByBindingLabel]
=======
	val := labels[ManagedByBindingLabel]
>>>>>>> c4570d90

	if val != binding.Name {
		changed = true
		if labels == nil {
			labels = map[string]string{}
		}
<<<<<<< HEAD
		labels[bindings.ManagedByBindingLabel] = binding.Name
=======
		labels[ManagedByBindingLabel] = m.Binding.Name
>>>>>>> c4570d90
		obj.SetLabels(labels)
	}

	return changed, nil
}

// MarkReferenced implements dependents.ObjectMarker
func (m *BindingTargetObjectMarker) MarkReferenced(ctx context.Context, binding client.ObjectKey, obj client.Object) (bool, error) {
	changed := false
	annos := obj.GetAnnotations()

<<<<<<< HEAD
	val := commaseparated.Value(annos[bindings.LinkAnnotation])
=======
	val := commaseparated.Value(annos[LinkAnnotation])
>>>>>>> c4570d90

	if !val.Contains(binding.Name) {
		changed = true
		if annos == nil {
			annos = map[string]string{}
		}
<<<<<<< HEAD
		val.Add(binding.Name)
		annos[bindings.LinkAnnotation] = val.String()
=======
		val.Add(m.Binding.Name)
		annos[LinkAnnotation] = val.String()
>>>>>>> c4570d90
		obj.SetAnnotations(annos)
	}

	return changed, nil
}

<<<<<<< HEAD
// UnmarkManaged implements dependents.ObjectMarker
func (m *BindingTargetObjectMarker) UnmarkManaged(ctx context.Context, binding client.ObjectKey, obj client.Object) (bool, error) {
	name, contains := obj.GetLabels()[bindings.ManagedByBindingLabel]
	if name == binding.Name {
		delete(obj.GetLabels(), bindings.ManagedByBindingLabel)
	}
=======
// IsManagedByOther implements dependents.ObjectMarker
func (m *BindingTargetObjectMarker) IsManagedByOther(ctx context.Context, obj client.Object) (bool, error) {
	managedBy := obj.GetLabels()[ManagedByBindingLabel]
	return managedBy != m.Binding.Name, nil
}

// UnmarkManaged implements dependents.ObjectMarker
func (m *BindingTargetObjectMarker) UnmarkManaged(ctx context.Context, obj client.Object) (bool, error) {
	_, contains := obj.GetLabels()[ManagedByBindingLabel]
	delete(obj.GetLabels(), ManagedByBindingLabel)
>>>>>>> c4570d90
	return contains, nil
}

// UnmarkReferenced implements dependents.ObjectMarker
<<<<<<< HEAD
func (m *BindingTargetObjectMarker) UnmarkReferenced(ctx context.Context, binding client.ObjectKey, obj client.Object) (bool, error) {
	v, contains := obj.GetAnnotations()[bindings.LinkAnnotation]
	if !contains {
		return false, nil
	}

	names := commaseparated.Value(v)
	if names.Contains(binding.Name) {
		names.Remove(binding.Name)
		if names.Len() == 0 {
			delete(obj.GetAnnotations(), bindings.LinkAnnotation)
		}
		return true, nil
	}

	return false, nil
}

func (m *BindingTargetObjectMarker) GetReferencingTargets(ctx context.Context, obj client.Object) ([]client.ObjectKey, error) {
	v, contains := obj.GetAnnotations()[bindings.LinkAnnotation]
	if !contains {
		return []client.ObjectKey{}, nil
	}

	names := commaseparated.Value(v)
	keys := make([]client.ObjectKey, names.Len())
	for i, n := range names.Values() {
		keys[i].Name = n
		keys[i].Namespace = obj.GetNamespace()
	}
	return keys, nil
=======
func (m *BindingTargetObjectMarker) UnmarkReferenced(ctx context.Context, obj client.Object) (bool, error) {
	_, contains := obj.GetAnnotations()[LinkAnnotation]
	delete(obj.GetAnnotations(), LinkAnnotation)
	return contains, nil
>>>>>>> c4570d90
}<|MERGE_RESOLUTION|>--- conflicted
+++ resolved
@@ -17,10 +17,6 @@
 import (
 	"context"
 
-<<<<<<< HEAD
-=======
-	api "github.com/redhat-appstudio/service-provider-integration-operator/api/v1beta1"
->>>>>>> c4570d90
 	"github.com/redhat-appstudio/service-provider-integration-operator/controllers/bindings"
 	"github.com/redhat-appstudio/service-provider-integration-operator/pkg/spi-shared/commaseparated"
 	"sigs.k8s.io/controller-runtime/pkg/client"
@@ -29,14 +25,6 @@
 type BindingTargetObjectMarker struct {
 }
 
-<<<<<<< HEAD
-var _ bindings.ObjectMarker = (*BindingTargetObjectMarker)(nil)
-
-// IsManaged implements dependents.ObjectMarker
-func (m *BindingTargetObjectMarker) IsManagedBy(ctx context.Context, binding client.ObjectKey, obj client.Object) (bool, error) {
-	refed, _ := m.IsReferencedBy(ctx, binding, obj)
-	return refed && obj.GetLabels()[bindings.ManagedByBindingLabel] == binding.Name, nil
-=======
 // LinkAnnotation is used to associate the binding to the service account (even the referenced service accounts get annotated by this so that we can clean up their secret lists when the binding is deleted).
 const LinkAnnotation = "spi.appstudio.redhat.com/linked-access-token-binding" //#nosec G101 -- false positive, this is just a label
 
@@ -47,10 +35,9 @@
 var _ bindings.ObjectMarker = (*BindingTargetObjectMarker)(nil)
 
 // IsManaged implements dependents.ObjectMarker
-func (m *BindingTargetObjectMarker) IsManaged(ctx context.Context, obj client.Object) (bool, error) {
-	refed, _ := m.IsReferenced(ctx, obj)
-	return refed && obj.GetLabels()[ManagedByBindingLabel] == m.Binding.Name, nil
->>>>>>> c4570d90
+func (m *BindingTargetObjectMarker) IsManagedBy(ctx context.Context, binding client.ObjectKey, obj client.Object) (bool, error) {
+	refed, _ := m.IsReferencedBy(ctx, binding, obj)
+	return refed && obj.GetLabels()[ManagedByBindingLabel] == binding.Name, nil
 }
 
 // IsReferenced implements dependents.ObjectMarker
@@ -59,23 +46,13 @@
 	if len(annos) == 0 {
 		return false, nil
 	}
-<<<<<<< HEAD
-	anno := annos[bindings.LinkAnnotation]
+	anno := annos[LinkAnnotation]
 	return commaseparated.Value(anno).Contains(binding.Name), nil
 }
 
 // ListManagedOptions implements dependents.ObjectMarker
 func (m *BindingTargetObjectMarker) ListManagedOptions(ctx context.Context, binding client.ObjectKey) ([]client.ListOption, error) {
-	return []client.ListOption{client.MatchingLabels{bindings.ManagedByBindingLabel: binding.Name}}, nil
-=======
-	anno := annos[LinkAnnotation]
-	return commaseparated.Value(anno).Contains(m.Binding.Name), nil
-}
-
-// ListManagedOptions implements dependents.ObjectMarker
-func (m *BindingTargetObjectMarker) ListManagedOptions(ctx context.Context) ([]client.ListOption, error) {
-	return []client.ListOption{client.MatchingLabels{ManagedByBindingLabel: m.Binding.Name}}, nil
->>>>>>> c4570d90
+	return []client.ListOption{client.MatchingLabels{ManagedByBindingLabel: binding.Name}}, nil
 }
 
 // ListReferencedOptions implements dependents.ObjectMarker
@@ -90,22 +67,14 @@
 
 	labels := obj.GetLabels()
 
-<<<<<<< HEAD
-	val := labels[bindings.ManagedByBindingLabel]
-=======
 	val := labels[ManagedByBindingLabel]
->>>>>>> c4570d90
 
 	if val != binding.Name {
 		changed = true
 		if labels == nil {
 			labels = map[string]string{}
 		}
-<<<<<<< HEAD
-		labels[bindings.ManagedByBindingLabel] = binding.Name
-=======
-		labels[ManagedByBindingLabel] = m.Binding.Name
->>>>>>> c4570d90
+		labels[ManagedByBindingLabel] = binding.Name
 		obj.SetLabels(labels)
 	}
 
@@ -117,56 +86,33 @@
 	changed := false
 	annos := obj.GetAnnotations()
 
-<<<<<<< HEAD
-	val := commaseparated.Value(annos[bindings.LinkAnnotation])
-=======
 	val := commaseparated.Value(annos[LinkAnnotation])
->>>>>>> c4570d90
 
 	if !val.Contains(binding.Name) {
 		changed = true
 		if annos == nil {
 			annos = map[string]string{}
 		}
-<<<<<<< HEAD
 		val.Add(binding.Name)
-		annos[bindings.LinkAnnotation] = val.String()
-=======
-		val.Add(m.Binding.Name)
 		annos[LinkAnnotation] = val.String()
->>>>>>> c4570d90
 		obj.SetAnnotations(annos)
 	}
 
 	return changed, nil
 }
 
-<<<<<<< HEAD
 // UnmarkManaged implements dependents.ObjectMarker
 func (m *BindingTargetObjectMarker) UnmarkManaged(ctx context.Context, binding client.ObjectKey, obj client.Object) (bool, error) {
-	name, contains := obj.GetLabels()[bindings.ManagedByBindingLabel]
+	name, contains := obj.GetLabels()[ManagedByBindingLabel]
 	if name == binding.Name {
-		delete(obj.GetLabels(), bindings.ManagedByBindingLabel)
+		delete(obj.GetLabels(), ManagedByBindingLabel)
 	}
-=======
-// IsManagedByOther implements dependents.ObjectMarker
-func (m *BindingTargetObjectMarker) IsManagedByOther(ctx context.Context, obj client.Object) (bool, error) {
-	managedBy := obj.GetLabels()[ManagedByBindingLabel]
-	return managedBy != m.Binding.Name, nil
-}
-
-// UnmarkManaged implements dependents.ObjectMarker
-func (m *BindingTargetObjectMarker) UnmarkManaged(ctx context.Context, obj client.Object) (bool, error) {
-	_, contains := obj.GetLabels()[ManagedByBindingLabel]
-	delete(obj.GetLabels(), ManagedByBindingLabel)
->>>>>>> c4570d90
 	return contains, nil
 }
 
 // UnmarkReferenced implements dependents.ObjectMarker
-<<<<<<< HEAD
 func (m *BindingTargetObjectMarker) UnmarkReferenced(ctx context.Context, binding client.ObjectKey, obj client.Object) (bool, error) {
-	v, contains := obj.GetAnnotations()[bindings.LinkAnnotation]
+	v, contains := obj.GetAnnotations()[LinkAnnotation]
 	if !contains {
 		return false, nil
 	}
@@ -175,7 +121,7 @@
 	if names.Contains(binding.Name) {
 		names.Remove(binding.Name)
 		if names.Len() == 0 {
-			delete(obj.GetAnnotations(), bindings.LinkAnnotation)
+			delete(obj.GetAnnotations(), LinkAnnotation)
 		}
 		return true, nil
 	}
@@ -184,7 +130,7 @@
 }
 
 func (m *BindingTargetObjectMarker) GetReferencingTargets(ctx context.Context, obj client.Object) ([]client.ObjectKey, error) {
-	v, contains := obj.GetAnnotations()[bindings.LinkAnnotation]
+	v, contains := obj.GetAnnotations()[LinkAnnotation]
 	if !contains {
 		return []client.ObjectKey{}, nil
 	}
@@ -196,10 +142,4 @@
 		keys[i].Namespace = obj.GetNamespace()
 	}
 	return keys, nil
-=======
-func (m *BindingTargetObjectMarker) UnmarkReferenced(ctx context.Context, obj client.Object) (bool, error) {
-	_, contains := obj.GetAnnotations()[LinkAnnotation]
-	delete(obj.GetAnnotations(), LinkAnnotation)
-	return contains, nil
->>>>>>> c4570d90
 }