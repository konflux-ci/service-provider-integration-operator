//
// Copyright (c) 2021 Red Hat, Inc.
// Licensed under the Apache License, Version 2.0 (the "License");
// you may not use this file except in compliance with the License.
// You may obtain a copy of the License at
//
//     http://www.apache.org/licenses/LICENSE-2.0
//
// Unless required by applicable law or agreed to in writing, software
// distributed under the License is distributed on an "AS IS" BASIS,
// WITHOUT WARRANTIES OR CONDITIONS OF ANY KIND, either express or implied.
// See the License for the specific language governing permissions and
// limitations under the License.

package controllers

import (
	"context"
	"fmt"
	"time"

	"github.com/prometheus/client_golang/prometheus"
	"github.com/redhat-appstudio/service-provider-integration-operator/pkg/spi-shared/config"
	"sigs.k8s.io/controller-runtime/pkg/metrics"

	"github.com/redhat-appstudio/service-provider-integration-operator/pkg/infrastructure"

	"k8s.io/apimachinery/pkg/util/uuid"

	"github.com/go-logr/logr"

	"github.com/redhat-appstudio/service-provider-integration-operator/pkg/logs"

	api "github.com/redhat-appstudio/service-provider-integration-operator/api/v1beta1"
	"k8s.io/apimachinery/pkg/api/errors"
	ctrl "sigs.k8s.io/controller-runtime"
	"sigs.k8s.io/controller-runtime/pkg/client"
	"sigs.k8s.io/controller-runtime/pkg/log"
)

var objectLifetimeMetric = prometheus.NewHistogram(prometheus.HistogramOpts{
	Namespace: config.MetricsNamespace,
	Subsystem: config.MetricsSubsystem,
	Name:      "spiaccesstokendataupdate_lifetime_seconds",
	Help:      "The lifetime in seconds of the SPIAccessTokenDataUpdate objects. This measures the time between storing the new token data in Vault and the operator reacting on its presence.",
})

//+kubebuilder:rbac:groups=appstudio.redhat.com,resources=spiaccesstokendataupdates,verbs=get;list;watch;delete

// SPIAccessTokenDataUpdateReconciler reconciles a SPIAccessTokenDataUpdate object
type SPIAccessTokenDataUpdateReconciler struct {
	client.Client
}

// SetupWithManager sets up the controller with the Manager.
func (r *SPIAccessTokenDataUpdateReconciler) SetupWithManager(mgr ctrl.Manager) error {
	if err := ctrl.NewControllerManagedBy(mgr).
		For(&api.SPIAccessTokenDataUpdate{}).
		Complete(r); err != nil {
		err = fmt.Errorf("failed to build the controller manager: %w", err)
		return err
	}

	if err := metrics.Registry.Register(objectLifetimeMetric); err != nil {
		return fmt.Errorf("failed to register the SPIAccessTokenDataUpdate metrics: %w", err)
	}

	return nil
}

// Reconcile is part of the main kubernetes reconciliation loop which aims to
// move the current state of the cluster closer to the desired state.
func (r *SPIAccessTokenDataUpdateReconciler) Reconcile(ctx context.Context, req ctrl.Request) (ctrl.Result, error) {
	ctx = infrastructure.InitKcpContext(ctx, req.ClusterName)

	lg := log.FromContext(ctx).WithValues("reconcile_id", uuid.NewUUID())
	lg.V(logs.DebugLevel).Info("starting reconciliation")
	defer logs.TimeTrackWithLazyLogger(func() logr.Logger { return lg }, time.Now(), "Reconcile SPIAccessTokenDataUpdate")

	update := api.SPIAccessTokenDataUpdate{}

	if err := r.Get(ctx, req.NamespacedName, &update); err != nil {
		if errors.IsNotFound(err) {
			lg.V(logs.DebugLevel).Info("token data update already gone from the cluster. skipping reconciliation")
			return ctrl.Result{}, nil
		}

		return ctrl.Result{}, fmt.Errorf("failed to load the token data update from the cluster: %w", err)
	}

	if update.DeletionTimestamp != nil {
		lg.V(logs.DebugLevel).Info("token data update being deleted, no other changes required after completed finalization")
		return ctrl.Result{}, nil
	}

<<<<<<< HEAD
	lg = lg.WithValues("token_name", update.Spec.TokenName)

	// The token data changed in the token storage. We need to delete the token metadata so that all the bindings are
	// updated with the latest data...
	token := &api.SPIAccessToken{}
	if err := r.Get(ctx, client.ObjectKey{Name: update.Spec.TokenName, Namespace: update.Namespace}, token); err != nil {
		if !errors.IsNotFound(err) {
			lg.Error(err, "failed to obtain the updated token")
			return ctrl.Result{}, fmt.Errorf("failed to obtain the updated token: %w", err)
		}
	}
	if token.Name != "" {
		// if the token was successfully loaded, let's reset it to an initial state, so that the token reconciler
		// can set it up with the data in mind.
		token.Status.TokenMetadata = nil
		token.Status.Phase = ""
		token.Status.ErrorMessage = ""
		token.Status.ErrorReason = ""
		token.Status.OAuthUrl = ""
		if err := r.Status().Update(ctx, token); err != nil {
			lg.Error(err, "failed to clear the token metadata")
			return ctrl.Result{}, fmt.Errorf("failed to clear token metadata: %w", err)
		}
	}

	// Here, we just directly delete the object, because it serves only as a trigger for reconciling the token.
	// We've already updated the token and so the SPIAccessToken reconciler will pick up from there.
=======
	creationTime := update.CreationTimestamp

	// Here, we just directly delete the object, because it serves only as a trigger for reconciling the token
	// The SPIAccessTokenReconciler is set up to watch the update objects and translate those to reconciliation requests
	// of the tokens themselves.
>>>>>>> b3d5eb84
	if err := r.Delete(ctx, &update); err != nil {
		lg.Error(err, "failed to delete the processed data token update")
		return ctrl.Result{}, fmt.Errorf("failed to delete the processed data token update: %w", err)
	}

	objectLifetimeMetric.Observe(time.Since(creationTime.Time).Seconds())

	return ctrl.Result{}, nil
}<|MERGE_RESOLUTION|>--- conflicted
+++ resolved
@@ -93,7 +93,6 @@
 		return ctrl.Result{}, nil
 	}
 
-<<<<<<< HEAD
 	lg = lg.WithValues("token_name", update.Spec.TokenName)
 
 	// The token data changed in the token storage. We need to delete the token metadata so that all the bindings are
@@ -121,13 +120,11 @@
 
 	// Here, we just directly delete the object, because it serves only as a trigger for reconciling the token.
 	// We've already updated the token and so the SPIAccessToken reconciler will pick up from there.
-=======
 	creationTime := update.CreationTimestamp
 
 	// Here, we just directly delete the object, because it serves only as a trigger for reconciling the token
 	// The SPIAccessTokenReconciler is set up to watch the update objects and translate those to reconciliation requests
 	// of the tokens themselves.
->>>>>>> b3d5eb84
 	if err := r.Delete(ctx, &update); err != nil {
 		lg.Error(err, "failed to delete the processed data token update")
 		return ctrl.Result{}, fmt.Errorf("failed to delete the processed data token update: %w", err)
