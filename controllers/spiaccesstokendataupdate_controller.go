--- conflicted
+++ resolved
@@ -56,16 +56,11 @@
 // Reconcile is part of the main kubernetes reconciliation loop which aims to
 // move the current state of the cluster closer to the desired state.
 func (r *SPIAccessTokenDataUpdateReconciler) Reconcile(ctx context.Context, req ctrl.Request) (ctrl.Result, error) {
-<<<<<<< HEAD
+	ctx = infrastructure.InitKcpControllerContext(ctx, req)
+
 	lg := log.FromContext(ctx).WithValues("reconcile_id", uuid.NewUUID())
 	lg.V(logs.DebugLevel).Info("starting reconciliation")
 	defer logs.TimeTrackWithLazyLogger(func() logr.Logger { return lg }, time.Now(), "Reconcile SPIAccessTokenDataUpdate")
-=======
-	ctx = infrastructure.InitKcpControllerContext(ctx, req)
-
-	lg := log.FromContext(ctx)
-	defer logs.TimeTrack(lg, time.Now(), "Reconcile SPIAccessTokenData")
->>>>>>> 4ea3ab08
 
 	update := api.SPIAccessTokenDataUpdate{}
 
