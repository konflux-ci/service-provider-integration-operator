/*
Copyright 2021.

Licensed under the Apache License, Version 2.0 (the "License");
you may not use this file except in compliance with the License.
You may obtain a copy of the License at

    http://www.apache.org/licenses/LICENSE-2.0

Unless required by applicable law or agreed to in writing, software
distributed under the License is distributed on an "AS IS" BASIS,
WITHOUT WARRANTIES OR CONDITIONS OF ANY KIND, either express or implied.
See the License for the specific language governing permissions and
limitations under the License.
*/

package controllers

import (
	"context"
	stderrors "errors"
	"fmt"
	"time"

	"github.com/redhat-appstudio/service-provider-integration-operator/pkg/infrastructure"

	"github.com/kcp-dev/logicalcluster/v2"

	"github.com/redhat-appstudio/service-provider-integration-operator/pkg/logs"

	sperrors "github.com/redhat-appstudio/service-provider-integration-operator/pkg/errors"

	"k8s.io/apimachinery/pkg/types"
	"sigs.k8s.io/controller-runtime/pkg/finalizer"
	"sigs.k8s.io/controller-runtime/pkg/handler"
	"sigs.k8s.io/controller-runtime/pkg/reconcile"
	"sigs.k8s.io/controller-runtime/pkg/source"

	opconfig "github.com/redhat-appstudio/service-provider-integration-operator/pkg/config"
	"github.com/redhat-appstudio/service-provider-integration-operator/pkg/spi-shared/config"
	"github.com/redhat-appstudio/service-provider-integration-operator/pkg/spi-shared/oauthstate"
	"github.com/redhat-appstudio/service-provider-integration-operator/pkg/spi-shared/tokenstorage"

	"github.com/redhat-appstudio/service-provider-integration-operator/pkg/serviceprovider"

	"k8s.io/apimachinery/pkg/api/errors"
	"k8s.io/apimachinery/pkg/runtime"
	ctrl "sigs.k8s.io/controller-runtime"
	"sigs.k8s.io/controller-runtime/pkg/client"
	"sigs.k8s.io/controller-runtime/pkg/log"

	api "github.com/redhat-appstudio/service-provider-integration-operator/api/v1beta1"
)

const linkedBindingsFinalizerName = "spi.appstudio.redhat.com/linked-bindings"
const tokenStorageFinalizerName = "spi.appstudio.redhat.com/token-storage" //nolint:gosec // this is false positive, we're not storing any sensitive data using this

var (
	unexpectedObjectTypeError = stderrors.New("unexpected object type")
	linkedBindingPresentError = stderrors.New("linked bindings present")
)

// SPIAccessTokenReconciler reconciles a SPIAccessToken object
type SPIAccessTokenReconciler struct {
	client.Client
	Scheme                 *runtime.Scheme
	TokenStorage           tokenstorage.TokenStorage
	Configuration          *opconfig.OperatorConfiguration
	ServiceProviderFactory serviceprovider.Factory
	finalizers             finalizer.Finalizers
}

//+kubebuilder:rbac:groups=appstudio.redhat.com,resources=spiaccesstokens,verbs=get;list;watch;create;update;patch;delete
//+kubebuilder:rbac:groups=appstudio.redhat.com,resources=spiaccesstokens/status,verbs=get;update;patch
//+kubebuilder:rbac:groups=appstudio.redhat.com,resources=spiaccesstokens/finalizers,verbs=update

// SetupWithManager sets up the controller with the Manager.
func (r *SPIAccessTokenReconciler) SetupWithManager(mgr ctrl.Manager) error {
	r.finalizers = finalizer.NewFinalizers()
	if err := r.finalizers.Register(linkedBindingsFinalizerName, &linkedBindingsFinalizer{client: r.Client}); err != nil {
		return fmt.Errorf("failed to register the linked bindings finalizer: %w", err)
	}
	if err := r.finalizers.Register(tokenStorageFinalizerName, &tokenStorageFinalizer{storage: r.TokenStorage}); err != nil {
		return fmt.Errorf("failed to register the token storage finalizer: %w", err)
	}

	err := ctrl.NewControllerManagedBy(mgr).
		For(&api.SPIAccessToken{}).
		Watches(&source.Kind{Type: &api.SPIAccessTokenBinding{}}, handler.EnqueueRequestsFromMapFunc(func(object client.Object) []reconcile.Request {
			return requestsForTokenInObjectNamespace(object, func() string {
				return object.GetLabels()[SPIAccessTokenLinkLabel]
			})
		})).
		Watches(&source.Kind{Type: &api.SPIAccessTokenDataUpdate{}}, handler.EnqueueRequestsFromMapFunc(func(object client.Object) []reconcile.Request {
			return requestsForTokenInObjectNamespace(object, func() string {
				update, ok := object.(*api.SPIAccessTokenDataUpdate)
				if !ok {
					return ""
				}

				return update.Spec.TokenName
			})
		})).
		Complete(r)

	if err != nil {
		err = fmt.Errorf("failed to build the controller manager: %w", err)
	}

	return err
}

func requestsForTokenInObjectNamespace(object client.Object, tokenNameExtractor func() string) []reconcile.Request {
	tokenName := tokenNameExtractor()
	if tokenName == "" {
		return []reconcile.Request{}
	}

	return []reconcile.Request{
		{
			ClusterName: logicalcluster.From(object).String(),
			NamespacedName: types.NamespacedName{
				Namespace: object.GetNamespace(),
				Name:      tokenName,
			},
		},
	}
}

// Reconcile is part of the main kubernetes reconciliation loop which aims to
// move the current state of the cluster closer to the desired state.
func (r *SPIAccessTokenReconciler) Reconcile(ctx context.Context, req ctrl.Request) (ctrl.Result, error) {
	ctx = infrastructure.InitKcpControllerContext(ctx, req)

	lg := log.FromContext(ctx)
	defer logs.TimeTrack(lg, time.Now(), "Reconcile SPIAccessToken")

	at := api.SPIAccessToken{}

	if err := r.Get(ctx, req.NamespacedName, &at); err != nil {
		if errors.IsNotFound(err) {
			lg.V(logs.DebugLevel).Info("token already gone from the cluster. skipping reconciliation")
			return ctrl.Result{}, nil
		}

		return ctrl.Result{}, fmt.Errorf("failed to load the token from the cluster: %w", err)
	}

	lg = lg.WithValues("phase_at_reconcile_start", at.Status.Phase)
	log.IntoContext(ctx, lg)

	finalizationResult, err := r.finalizers.Finalize(ctx, &at)
	if err != nil {
		// if the finalization fails, the finalizer stays in place, and so we don't want any repeated attempts until
		// we get another reconciliation due to cluster state change
		return ctrl.Result{Requeue: false}, fmt.Errorf("failed to finalize: %w", err)
	}
	if finalizationResult.Updated {
		if err = r.Client.Update(ctx, &at); err != nil {
			return ctrl.Result{}, fmt.Errorf("failed to update based on finalization result: %w", err)
		}
	}
	if finalizationResult.StatusUpdated {
		if err = r.Client.Status().Update(ctx, &at); err != nil {
			return ctrl.Result{}, fmt.Errorf("failed to update the status based on finalization result: %w", err)
		}
	}

	if at.DeletionTimestamp != nil {
		lg.V(logs.DebugLevel).Info("token being deleted, no other changes required after completed finalization")
		return ctrl.Result{}, nil
	}

	tokenLifetime := time.Since(at.CreationTimestamp.Time).Seconds()

	// cleanup tokens by lifetime or on being unreferenced by any binding in the AwaitingToken state
	if (tokenLifetime > r.Configuration.AccessTokenTtl.Seconds()) || (at.Status.Phase == api.SPIAccessTokenPhaseAwaitingTokenData && tokenLifetime > r.Configuration.DeletionGracePeriod.Seconds()) {
		hasLinkedBindings, err := hasLinkedBindings(ctx, &at, r.Client)
		if err != nil {
			lg.Error(err, "failed to check linked bindings for token", "error", err)
			return ctrl.Result{}, fmt.Errorf("failed to check linked bindings for token: %w", err)
		}
		if !hasLinkedBindings {
			err = r.Delete(ctx, &at)
			if err != nil {
				lg.Error(err, "failed to cleanup obsolete token", "error", err)
				return ctrl.Result{}, fmt.Errorf("failed to cleanup token on reaching the lifetime or being unreferenced: %w", err)
			}
			lg.V(logs.DebugLevel).Info("token being deleted on reaching іts lifetime or being unreferenced with awaiting state", "token", at.ObjectMeta.Name, "tokenLifetime", tokenLifetime, "accesstokenttl", r.Configuration.AccessTokenTtl.Seconds())
			return ctrl.Result{}, nil
		}
	}

	// persist the SP-specific state so that it is available as soon as the token flips to the ready state.
	sp, err := r.ServiceProviderFactory.FromRepoUrl(ctx, at.Spec.ServiceProviderUrl)
	if err != nil {
		if uerr := r.flipToExceptionalPhase(ctx, &at, api.SPIAccessTokenPhaseError, api.SPIAccessTokenErrorReasonUnknownServiceProvider, err); uerr != nil {
			return ctrl.Result{}, fmt.Errorf("failed update the status: %w", uerr)
		}
		// we flipped the token to the invalid phase, which is valid phase to be in. All we can do is to wait for the
		// next update of the token, so no need to repeat the reconciliation
		return ctrl.Result{}, nil
	}

	validation, err := sp.Validate(ctx, &at)
	if err != nil {
		lg.Error(err, "failed to validate the object")
		return ctrl.Result{}, fmt.Errorf("failed to validate the object: %w", err)
	}
	if len(validation.ScopeValidation) > 0 {
		if uerr := r.flipToExceptionalPhase(ctx, &at, api.SPIAccessTokenPhaseError, api.SPIAccessTokenErrorReasonUnsupportedPermissions, NewAggregatedError(validation.ScopeValidation...)); uerr != nil {
			return ctrl.Result{}, fmt.Errorf("failed to update the status: %w", uerr)
		}
		return ctrl.Result{}, nil
	}

	if err := sp.PersistMetadata(ctx, r.Client, &at); err != nil {
		if sperrors.IsServiceProviderHttpInvalidAccessToken(err) {
			if uerr := r.flipToExceptionalPhase(ctx, &at, api.SPIAccessTokenPhaseInvalid, api.SPIAccessTokenErrorReasonMetadataFailure, err); uerr != nil {
				return ctrl.Result{}, fmt.Errorf("failed to update the status: %w", uerr)
			}
			// the token is invalid, there's no point in repeated reconciliation
			lg.Info("access token determined invalid when trying to persist the metadata")
			return ctrl.Result{}, nil
		} else {
			if uerr := r.flipToExceptionalPhase(ctx, &at, api.SPIAccessTokenPhaseError, api.SPIAccessTokenErrorReasonMetadataFailure, err); uerr != nil {
				return ctrl.Result{}, fmt.Errorf("failed to update the status: %w", uerr)
			}
			// there is some other kind of error in the service provider or environment. Let's retry...
			lg.Error(err, "failed to persist metadata")
			return ctrl.Result{}, fmt.Errorf("failed to persist the metadata: %w", err)
		}
	}

	if at.EnsureLabels(sp.GetType()) {
		if err := r.Update(ctx, &at); err != nil {
			lg.Error(err, "failed to update the object with the changes")
			return ctrl.Result{}, fmt.Errorf("failed to update the object with the changes: %w", err)
		}
	}

	if err := r.updateTokenStatusSuccess(ctx, &at); err != nil {
		return ctrl.Result{}, fmt.Errorf("failed to update the status: %w", err)
	}
	lg.WithValues("phase_at_reconcile_end", at.Status.Phase).
		V(logs.DebugLevel).Info("reconciliation finished successfully")

	return ctrl.Result{RequeueAfter: r.durationUntilNextReconcile(&at)}, nil
}

func (r *SPIAccessTokenReconciler) durationUntilNextReconcile(at *api.SPIAccessToken) time.Duration {
	return time.Until(at.CreationTimestamp.Add(r.Configuration.AccessTokenTtl).Add(r.Configuration.DeletionGracePeriod))
}

func (r *SPIAccessTokenReconciler) flipToExceptionalPhase(ctx context.Context, at *api.SPIAccessToken, phase api.SPIAccessTokenPhase, reason api.SPIAccessTokenErrorReason, err error) error {
	at.Status.Phase = phase
	at.Status.ErrorMessage = err.Error()
	at.Status.ErrorReason = reason
	if uerr := r.Client.Status().Update(ctx, at); uerr != nil {
		log.FromContext(ctx).Error(uerr, "failed to update the status with error", "reason", reason, "token_error", err)
		return fmt.Errorf("failed to update the status with error: %w", uerr)
	}

	return nil
}

func (r *SPIAccessTokenReconciler) updateTokenStatusSuccess(ctx context.Context, at *api.SPIAccessToken) error {
	if err := r.fillInStatus(ctx, at); err != nil {
		return err
	}
	at.Status.ErrorMessage = ""
	at.Status.ErrorReason = ""
	if err := r.Client.Status().Update(ctx, at); err != nil {
		return fmt.Errorf("failed to update status: %w", err)
	}
	return nil
}

// fillInStatus examines the provided token object and updates its status to match the state of the object.
func (r *SPIAccessTokenReconciler) fillInStatus(ctx context.Context, at *api.SPIAccessToken) error {
	if at.Status.TokenMetadata == nil || at.Status.TokenMetadata.Username == "" {
		oauthUrl, err := r.oAuthUrlFor(ctx, at)
		if err != nil {
			return err
		}

		at.Status.OAuthUrl = oauthUrl
		at.Status.Phase = api.SPIAccessTokenPhaseAwaitingTokenData
	} else {
		changed := at.Status.Phase != api.SPIAccessTokenPhaseReady || at.Status.OAuthUrl != ""
		at.Status.Phase = api.SPIAccessTokenPhaseReady
		at.Status.OAuthUrl = ""
		if changed {
			log.FromContext(ctx).V(logs.DebugLevel).Info("Flipping token to ready state because of metadata presence", "metadata", at.Status.TokenMetadata)
		}
	}
<<<<<<< HEAD

	at.Status.UploadUrl = strings.TrimSuffix(r.Configuration.BaseUrl, "/") + "/token/" + at.Namespace + "/" + at.Name
=======
	if at.Status.UploadUrl == "" {
		at.Status.UploadUrl = r.createUploadUrl(ctx, at)
	}
>>>>>>> ebe20936

	return nil
}

func (r *SPIAccessTokenReconciler) createUploadUrl(ctx context.Context, at *api.SPIAccessToken) string {
	if kcpWorkspaceName, hasKcpWorkspace := logicalcluster.ClusterFromContext(ctx); hasKcpWorkspace {
		return fmt.Sprintf("%s/token/%s/%s/%s", r.Configuration.BaseUrl, kcpWorkspaceName.String(), at.Namespace, at.Name)
	} else {
		return fmt.Sprintf("%s/token/%s/%s", r.Configuration.BaseUrl, at.Namespace, at.Name)
	}
}

// oAuthUrlFor determines the OAuth flow initiation URL for given token.
func (r *SPIAccessTokenReconciler) oAuthUrlFor(ctx context.Context, at *api.SPIAccessToken) (string, error) {
	sp, err := r.ServiceProviderFactory.FromRepoUrl(ctx, at.Spec.ServiceProviderUrl)
	if err != nil {
		return "", fmt.Errorf("failed to determine the service provider from URL %s: %w", at.Spec.ServiceProviderUrl, err)
	}
	oauthBaseUrl := sp.GetOAuthEndpoint()
	if len(oauthBaseUrl) == 0 {
		return "", nil
	}

	codec, err := oauthstate.NewCodec(r.Configuration.SharedSecret)
	if err != nil {
		return "", fmt.Errorf("failed to instantiate OAuth state codec: %w", err)
	}

	kcpWorkspace := ""
	if kcpWorkspaceName, hasKcpWorkspace := logicalcluster.ClusterFromContext(ctx); hasKcpWorkspace {
		kcpWorkspace = kcpWorkspaceName.String()
	}

	state, err := codec.Encode(&oauthstate.AnonymousOAuthState{
		TokenName:           at.Name,
		TokenNamespace:      at.Namespace,
		TokenKcpWorkspace:   kcpWorkspace,
		IssuedAt:            time.Now().Unix(),
		Scopes:              sp.OAuthScopesFor(&at.Spec.Permissions),
		ServiceProviderType: config.ServiceProviderType(sp.GetType()),
		ServiceProviderUrl:  sp.GetBaseUrl(),
	})
	if err != nil {
		return "", fmt.Errorf("failed to encode the OAuth state: %w", err)
	}

	return oauthBaseUrl + "?state=" + state, nil
}

type linkedBindingsFinalizer struct {
	client client.Client
}

type tokenStorageFinalizer struct {
	storage tokenstorage.TokenStorage
}

var _ finalizer.Finalizer = (*linkedBindingsFinalizer)(nil)
var _ finalizer.Finalizer = (*tokenStorageFinalizer)(nil)

func (f *linkedBindingsFinalizer) Finalize(ctx context.Context, obj client.Object) (finalizer.Result, error) {
	res := finalizer.Result{}
	token, ok := obj.(*api.SPIAccessToken)
	if !ok {
		return res, unexpectedObjectTypeError
	}

	hasBindings, err := hasLinkedBindings(ctx, token, f.client)
	if err != nil {
		return res, err
	}

	if hasBindings {
		return res, linkedBindingPresentError
	} else {
		return res, nil
	}
}

func (f *tokenStorageFinalizer) Finalize(ctx context.Context, obj client.Object) (finalizer.Result, error) {
	err := f.storage.Delete(ctx, obj.(*api.SPIAccessToken))
	if err != nil {
		err = fmt.Errorf("failed to delete the linked token during finalization of %s/%s: %w", obj.GetNamespace(), obj.GetName(), err)
	}
	return finalizer.Result{}, err
}

func hasLinkedBindings(ctx context.Context, token *api.SPIAccessToken, k8sClient client.Client) (bool, error) {
	list := &api.SPIAccessTokenBindingList{}
	if err := k8sClient.List(ctx, list, client.InNamespace(token.Namespace), client.Limit(1), client.MatchingLabels{
		SPIAccessTokenLinkLabel: token.Name,
	}); err != nil {
		return false, fmt.Errorf("failed to list the linked bindings for %s/%s: %w", token.Namespace, token.Name, err)
	}

	return len(list.Items) > 0, nil
}<|MERGE_RESOLUTION|>--- conflicted
+++ resolved
@@ -294,14 +294,8 @@
 			log.FromContext(ctx).V(logs.DebugLevel).Info("Flipping token to ready state because of metadata presence", "metadata", at.Status.TokenMetadata)
 		}
 	}
-<<<<<<< HEAD
-
-	at.Status.UploadUrl = strings.TrimSuffix(r.Configuration.BaseUrl, "/") + "/token/" + at.Namespace + "/" + at.Name
-=======
-	if at.Status.UploadUrl == "" {
-		at.Status.UploadUrl = r.createUploadUrl(ctx, at)
-	}
->>>>>>> ebe20936
+
+	at.Status.UploadUrl = r.createUploadUrl(ctx, at)
 
 	return nil
 }
