--- conflicted
+++ resolved
@@ -100,13 +100,9 @@
 			AccessToken: string(uploadSecret.Data["tokenData"]),
 		}
 
-<<<<<<< HEAD
 		auditLog := logs.AuditLog(ctx).WithValues("SPIAccessToken.name", accessToken.Name)
 
-		auditLog.Info("manual token upload initiated")
-=======
-		logs.AuditLog(ctx).Info("manual token upload initiated", uploadSecret.Namespace, accessToken.Name, "action", "UPDATE")
->>>>>>> 73ed86e9
+		auditLog.Info("manual token upload initiated", "action", "UPDATE")
 		// Upload Token, it will cause update SPIAccessToken State as well
 		err = r.TokenStorage.Store(ctx, accessToken, &token)
 		if err != nil {
