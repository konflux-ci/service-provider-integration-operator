--- conflicted
+++ resolved
@@ -61,11 +61,8 @@
 	linkedTokenDoesntMatchError     = stderrors.New("linked token doesn't match the criteria")
 	invalidServiceProviderHostError = stderrors.New("the host of service provider url, determined from repoUrl, is not a valid DNS1123 subdomain")
 	minimalBindingLifetimeError     = stderrors.New("a specified binding lifetime is less than 60s, which cannot be accepted")
-<<<<<<< HEAD
 	emptyUrlHostError               = stderrors.New("parsed host out of url is empty")
-=======
 	bindingConsistencyError         = stderrors.New("binding consistency error")
->>>>>>> 13ebf179
 )
 
 // SPIAccessTokenBindingReconciler reconciles a SPIAccessTokenBinding object
@@ -183,13 +180,12 @@
 		return ctrl.Result{}, fmt.Errorf("failed to read the object: %w", err)
 	}
 
-<<<<<<< HEAD
 	if r.assureProperValuesInBinding(ctx, &binding) {
 		return ctrl.Result{}, nil
-=======
+	}
+
 	if err := r.migrateFinalizers(ctx, &binding); err != nil {
 		return ctrl.Result{}, err
->>>>>>> 13ebf179
 	}
 
 	sp, rerr := r.getServiceProvider(ctx, &binding)
@@ -598,73 +594,6 @@
 	return nil
 }
 
-<<<<<<< HEAD
-// syncSecret creates/updates/deletes the secret specified in the binding with the token data and returns a reference
-// to the secret.
-func (r *SPIAccessTokenBindingReconciler) syncSecret(ctx context.Context, sp serviceprovider.ServiceProvider, binding *api.SPIAccessTokenBinding, tokenObject *api.SPIAccessToken) (api.TargetObjectRef, error) {
-	token, err := r.TokenStorage.Get(ctx, tokenObject)
-	if err != nil {
-		r.updateBindingStatusError(ctx, binding, api.SPIAccessTokenBindingErrorReasonTokenRetrieval, err)
-		return api.TargetObjectRef{}, fmt.Errorf("failed to get the token data from token storage: %w", err)
-	}
-
-	if token == nil {
-		r.updateBindingStatusError(ctx, binding, api.SPIAccessTokenBindingErrorReasonTokenRetrieval, accessTokenDataNotFoundError)
-		return api.TargetObjectRef{}, accessTokenDataNotFoundError
-	}
-
-	at, err := sp.MapToken(ctx, binding, tokenObject, token)
-	if err != nil {
-		r.updateBindingStatusError(ctx, binding, api.SPIAccessTokenBindingErrorReasonTokenAnalysis, err)
-		return api.TargetObjectRef{}, fmt.Errorf("failed to analyze the token to produce the mapping to the secret: %w", err)
-	}
-
-	stringData, err := at.ToSecretType(binding.Spec.Secret.Type, &binding.Spec.Secret.Fields)
-	if err != nil {
-		r.updateBindingStatusError(ctx, binding, api.SPIAccessTokenBindingErrorReasonTokenAnalysis, err)
-		return api.TargetObjectRef{}, fmt.Errorf("failed to create data to be injected into the secret: %w", err)
-	}
-
-	// copy the string data into the byte-array data so that sync works reliably. If we didn't sync, we could have just
-	// used the Secret.StringData, but Sync gives us other goodies.
-	// So let's bite the bullet and convert manually here.
-	data := make(map[string][]byte, len(stringData))
-	for k, v := range stringData {
-		data[k] = []byte(v)
-	}
-
-	secretName := binding.Status.SyncedObjectRef.Name
-	if secretName == "" {
-		secretName = binding.Spec.Secret.Name
-	}
-
-	secret := &corev1.Secret{
-		TypeMeta: metav1.TypeMeta{
-			Kind:       "Secret",
-			APIVersion: "v1",
-		},
-		ObjectMeta: metav1.ObjectMeta{
-			Name:        secretName,
-			Namespace:   binding.GetNamespace(),
-			Labels:      binding.Spec.Secret.Labels,
-			Annotations: binding.Spec.Secret.Annotations,
-		},
-		Data: data,
-		Type: binding.Spec.Secret.Type,
-	}
-
-	if secret.Name == "" {
-		secret.GenerateName = binding.Name + "-secret-"
-	}
-
-	_, obj, err := r.syncer.Sync(ctx, nil, secret, secretDiffOpts)
-	if err != nil {
-		r.updateBindingStatusError(ctx, binding, api.SPIAccessTokenBindingErrorReasonTokenSync, err)
-		return api.TargetObjectRef{}, fmt.Errorf("failed to sync the secret with the token data: %w", err)
-	}
-	return toObjectRef(obj), nil
-}
-
 // assureProperValuesInBinding updates the binding, replacing values which we are valid in multiple formats, but we would
 // like to work with some specific format in the rest of the codebase.
 // For example, we allow the repoUrl to be with or without scheme, but we need to parse out the host and for that we need the url to contain scheme.
@@ -711,29 +640,6 @@
 	return "", emptyUrlHostError // even after adding the scheme we cannot parse host
 }
 
-func deleteSyncedSecret(ctx context.Context, cl client.Client, secretName string, secretNamespace string) error {
-	if secretName == "" {
-		return nil
-	}
-
-	secret := &corev1.Secret{}
-	if err := cl.Get(ctx, client.ObjectKey{Name: secretName, Namespace: secretNamespace}, secret); err != nil {
-		if errors.IsNotFound(err) {
-			return nil
-		}
-
-		return fmt.Errorf("failed to get the secret to delete: %w", err)
-	}
-
-	if err := cl.Delete(ctx, secret); err != nil {
-		return fmt.Errorf("failed to delete the injected secret: %w", err)
-	}
-
-	return nil
-}
-
-=======
->>>>>>> 13ebf179
 // toObjectRef creates a reference to a kubernetes object within the same namespace (i.e, a struct containing the name,
 // kind and API version of the target object).
 func toObjectRef(obj client.Object) api.TargetObjectRef {
