/*
Copyright 2021.

Licensed under the Apache License, Version 2.0 (the "License");
you may not use this file except in compliance with the License.
You may obtain a copy of the License at

    http://www.apache.org/licenses/LICENSE-2.0

Unless required by applicable law or agreed to in writing, software
distributed under the License is distributed on an "AS IS" BASIS,
WITHOUT WARRANTIES OR CONDITIONS OF ANY KIND, either express or implied.
See the License for the specific language governing permissions and
limitations under the License.
*/

package controllers

import (
	"context"
	stderrors "errors"
	"fmt"
	"net/url"
	"time"

	kubevalidation "k8s.io/apimachinery/pkg/util/validation"

	"github.com/kcp-dev/logicalcluster/v2"

<<<<<<< HEAD
	"github.com/go-logr/logr"
	"k8s.io/apimachinery/pkg/util/uuid"
=======
	"github.com/redhat-appstudio/service-provider-integration-operator/pkg/infrastructure"

	opconfig "github.com/redhat-appstudio/service-provider-integration-operator/pkg/config"
>>>>>>> 4ea3ab08

	"github.com/redhat-appstudio/service-provider-integration-operator/pkg/logs"

	"github.com/redhat-appstudio/service-provider-integration-operator/pkg/spi-shared/tokenstorage"

	"github.com/google/go-cmp/cmp"
	"github.com/google/go-cmp/cmp/cmpopts"

	"github.com/redhat-appstudio/service-provider-integration-operator/pkg/sync"
	corev1 "k8s.io/api/core/v1"
	"k8s.io/apimachinery/pkg/api/errors"
	metav1 "k8s.io/apimachinery/pkg/apis/meta/v1"
	"k8s.io/apimachinery/pkg/runtime"
	"k8s.io/apimachinery/pkg/types"
	ctrl "sigs.k8s.io/controller-runtime"
	"sigs.k8s.io/controller-runtime/pkg/client"
	"sigs.k8s.io/controller-runtime/pkg/handler"
	"sigs.k8s.io/controller-runtime/pkg/log"
	"sigs.k8s.io/controller-runtime/pkg/reconcile"
	"sigs.k8s.io/controller-runtime/pkg/source"

	api "github.com/redhat-appstudio/service-provider-integration-operator/api/v1beta1"
	"github.com/redhat-appstudio/service-provider-integration-operator/pkg/serviceprovider"
)

var spiAccessTokenBindingLog = log.Log.WithName("spiaccesstokenbinding-controller")

var (
	secretDiffOpts = cmp.Options{
		cmpopts.IgnoreFields(corev1.Secret{}, "TypeMeta", "ObjectMeta"),
	}

	linkedTokenDoesntMatchError     = stderrors.New("linked token doesn't match the criteria")
	accessTokenDataNotFoundError    = stderrors.New("access token data not found")
	invalidServiceProviderHostError = stderrors.New("the host of service provider url, determined from repoUrl, is not a valid DNS1123 subdomain")
)

// SPIAccessTokenBindingReconciler reconciles a SPIAccessTokenBinding object
type SPIAccessTokenBindingReconciler struct {
	client.Client
	Scheme                 *runtime.Scheme
	TokenStorage           tokenstorage.TokenStorage
	Configuration          *opconfig.OperatorConfiguration
	syncer                 sync.Syncer
	ServiceProviderFactory serviceprovider.Factory
}

//+kubebuilder:rbac:groups=appstudio.redhat.com,resources=spiaccesstokenbindings,verbs=get;list;watch;create;update;patch;delete
//+kubebuilder:rbac:groups=appstudio.redhat.com,resources=spiaccesstokenbindings/status,verbs=get;update;patch
//+kubebuilder:rbac:groups=appstudio.redhat.com,resources=spiaccesstokenbindings/finalizers,verbs=update
//+kubebuilder:rbac:groups="",resources=secrets,verbs=get;watch;create;update;list;delete

// SetupWithManager sets up the controller with the Manager.
func (r *SPIAccessTokenBindingReconciler) SetupWithManager(mgr ctrl.Manager) error {
	r.syncer = sync.New(mgr.GetClient())
	err := ctrl.NewControllerManagedBy(mgr).
		For(&api.SPIAccessTokenBinding{}).
		Owns(&corev1.Secret{}).
		Watches(&source.Kind{Type: &api.SPIAccessToken{}}, handler.EnqueueRequestsFromMapFunc(func(o client.Object) []reconcile.Request {
			kcpWorkspace := logicalcluster.From(o)

			bindings := &api.SPIAccessTokenBindingList{}

			ctx := context.TODO()
			if !kcpWorkspace.Empty() {
				ctx = logicalcluster.WithCluster(ctx, kcpWorkspace)
			}

			if err := r.Client.List(ctx, bindings, client.InNamespace(o.GetNamespace())); err != nil {
				spiAccessTokenBindingLog.Error(err, "failed to list SPIAccessTokenBindings while determining the ones linked to SPIAccessToken",
					"SPIAccessTokenName", o.GetName(), "SPIAccessTokenNamespace", o.GetNamespace())
				return []reconcile.Request{}
			}
			ret := make([]reconcile.Request, 0, len(bindings.Items))
			for _, b := range bindings.Items {
				ret = append(ret, reconcile.Request{
					ClusterName: kcpWorkspace.String(),
					NamespacedName: types.NamespacedName{
						Name:      b.Name,
						Namespace: b.Namespace,
					},
				})
			}
			log.Log.V(logs.DebugLevel).Info("enqueueing reconciliation of bindings due to token change", "token_name", o.GetName(), "namespace", o.GetNamespace(), "requests", ret)
			return ret
		})).
		Complete(r)
	if err != nil {
		err = fmt.Errorf("failed to build the controller manager: %w", err)
	}
	return err
}

func (r *SPIAccessTokenBindingReconciler) Reconcile(ctx context.Context, req ctrl.Request) (ctrl.Result, error) {
<<<<<<< HEAD
	lg := log.FromContext(ctx).WithValues("reconcile_id", uuid.NewUUID())
	lg.V(logs.DebugLevel).Info("starting reconciliation")
	defer logs.TimeTrackWithLazyLogger(func() logr.Logger { return lg }, time.Now(), "Reconcile SPIAccessTokenBinding")
=======
	ctx = infrastructure.InitKcpControllerContext(ctx, req)

	lg := log.FromContext(ctx)
	defer logs.TimeTrack(lg, time.Now(), "Reconcile SPIAccessTokenBinding")
>>>>>>> 4ea3ab08

	binding := api.SPIAccessTokenBinding{}

	if err := r.Get(ctx, req.NamespacedName, &binding); err != nil {
		if errors.IsNotFound(err) {
			lg.Info("binding object not found in cluster, skipping reconciliation")
			return ctrl.Result{}, nil
		}

		lg.Error(err, "failed to get the object")
		return ctrl.Result{}, fmt.Errorf("failed to read the object: %w", err)
	}

	lg = lg.WithValues("linked_to", binding.Status.LinkedAccessTokenName,
		"phase_at_reconcile_start", binding.Status.Phase)

	if binding.DeletionTimestamp != nil {
		lg.Info("object is being deleted")
		return ctrl.Result{}, nil
	}

	// cleanup bindings by lifetime
	bindingLifetime := time.Since(binding.CreationTimestamp.Time).Seconds()
	if bindingLifetime > r.Configuration.AccessTokenBindingTtl.Seconds() {
		err := r.Client.Delete(ctx, &binding)
		if err != nil {
			lg.Error(err, "failed to cleanup binding on reaching the max lifetime", "error", err)
			return ctrl.Result{}, fmt.Errorf("failed to cleanup binding on reaching the max lifetime: %w", err)
		}
		lg.V(logs.DebugLevel).Info("binding being cleaned up on reaching the max lifetime", "binding", binding.ObjectMeta.Name, "bindingLifetime", bindingLifetime, "bindingttl", r.Configuration.AccessTokenBindingTtl.Seconds())
		return ctrl.Result{}, nil
	}

	if binding.Status.Phase == "" {
		binding.Status.Phase = api.SPIAccessTokenBindingPhaseAwaitingTokenData
	}

	sp, rerr := r.getServiceProvider(ctx, &binding)
	if rerr != nil {
		lg.Error(rerr, "unable to get the service provider")
		// we determine the service provider from the URL in the spec. If we can't do that, nothing works until the
		// user fixes that URL. So no need to repeat the reconciliation and therefore no error returned here.
		return ctrl.Result{}, nil
	}

	validation, err := sp.Validate(ctx, &binding)
	if err != nil {
		lg.Error(err, "failed to validate the object")
		return ctrl.Result{}, fmt.Errorf("failed to validate the object: %w", err)
	}
	if len(validation.ScopeValidation) > 0 {
		r.updateBindingStatusError(ctx, &binding, api.SPIAccessTokenBindingErrorReasonUnsupportedPermissions, NewAggregatedError(validation.ScopeValidation...))
		return ctrl.Result{}, nil
	}

	ctx = log.IntoContext(ctx, lg)

	access, err := sp.CheckRepositoryAccess(ctx, r.Client, &api.SPIAccessCheck{
		Spec: api.SPIAccessCheckSpec{
			RepoUrl:     binding.Spec.RepoUrl,
			Permissions: binding.Spec.Permissions,
		},
	})
	if err != nil {
		r.updateBindingStatusError(ctx, &binding, api.SPIAccessTokenBindingErrorReasonRepositoryAnalysis, err)
		return ctrl.Result{}, fmt.Errorf("failed to check repository access: %w", err)
	}

	var token *api.SPIAccessToken
	if access.Accessible && access.Accessibility == api.SPIAccessCheckAccessibilityPublic {
		binding.Status.LinkedAccessTokenName = ""
		binding.Status.Phase = api.SPIAccessTokenBindingPhaseNoTokenNeeded
		binding.Status.SyncedObjectRef = api.TargetObjectRef{}
		binding.Status.OAuthUrl = ""
		if err = r.updateBindingStatusSuccess(ctx, &binding); err != nil {
			lg.Error(err, "failed to update status")
			return ctrl.Result{}, err
		}
	} else {
		var matching bool
		token, matching, err = r.linkToken(ctx, sp, &binding)
		if err != nil {
			lg.Error(err, "unable to link the token")
			return ctrl.Result{}, fmt.Errorf("failed to link the token: %w", err)
		}
		lg = lg.WithValues("linked_to", token.Name)
		if !matching && token.Status.Phase == api.SPIAccessTokenPhaseReady {
			// the token that we are linked to is ready but doesn't match the criteria of the binding.
			// We can't do much here - the user granted the token the access we requested, but we still don't match
			binding.Status.Phase = api.SPIAccessTokenBindingPhaseError
			binding.Status.OAuthUrl = ""
			r.updateBindingStatusError(ctx, &binding, api.SPIAccessTokenBindingErrorReasonLinkedToken, linkedTokenDoesntMatchError)
			return ctrl.Result{}, nil
		}
	}

	origSyncedObject := binding.Status.SyncedObjectRef

	if token != nil {
		binding.Status.OAuthUrl = token.Status.OAuthUrl
		binding.Status.UploadUrl = token.Status.UploadUrl

		if token.Status.Phase == api.SPIAccessTokenPhaseReady {
			ref, err := r.syncSecret(ctx, sp, &binding, token)
			if err != nil {
				lg.Error(err, "unable to sync the secret")
				return ctrl.Result{}, fmt.Errorf("failed to sync the secret: %w", err)
			}
			binding.Status.SyncedObjectRef = ref
			binding.Status.Phase = api.SPIAccessTokenBindingPhaseInjected
		} else {
			binding.Status.Phase = api.SPIAccessTokenBindingPhaseAwaitingTokenData
			binding.Status.SyncedObjectRef = api.TargetObjectRef{}
		}

		if err := r.updateBindingStatusSuccess(ctx, &binding); err != nil {
			lg.Error(err, "unable to update the status")
			return ctrl.Result{}, fmt.Errorf("failed to update the status: %w", err)
		}
	}

	if binding.Status.Phase != api.SPIAccessTokenBindingPhaseInjected && origSyncedObject.Name != "" {
		if err = r.deleteSyncedSecret(ctx, origSyncedObject.Name, binding.Namespace); err != nil {
			lg.Error(err, "failed to delete the potential stale synced secret")
			return ctrl.Result{}, err
		}
	}

	// this will be used in the deferred time tracker log message
	lg = lg.WithValues("phase_at_reconcile_end", binding.Status.Phase)

	return ctrl.Result{RequeueAfter: r.durationUntilNextReconcile(&binding)}, nil
}
}

func (r *SPIAccessTokenBindingReconciler) durationUntilNextReconcile(tb *api.SPIAccessTokenBinding) time.Duration {
	return time.Until(tb.CreationTimestamp.Add(r.Configuration.AccessTokenBindingTtl).Add(r.Configuration.DeletionGracePeriod * time.Second))
}

func getLinkedTokenFromList(s *api.SPIAccessTokenBinding, tokens []api.SPIAccessToken) *api.SPIAccessToken {
	for _, t := range tokens {
		if t.Name == s.Status.LinkedAccessTokenName {
			return &t
		}
	}

	return nil
}

// getServiceProvider obtains the service provider instance according to the repository URL from the binding's spec.
// The status of the binding is immediately persisted with an error if the service provider cannot be determined.
func (r *SPIAccessTokenBindingReconciler) getServiceProvider(ctx context.Context, binding *api.SPIAccessTokenBinding) (serviceprovider.ServiceProvider, error) {
	serviceProvider, err := r.ServiceProviderFactory.FromRepoUrl(ctx, binding.Spec.RepoUrl)
	if err != nil {
		binding.Status.Phase = api.SPIAccessTokenBindingPhaseError
		r.updateBindingStatusError(ctx, binding, api.SPIAccessTokenBindingErrorReasonUnknownServiceProviderType, err)
		return nil, fmt.Errorf("failed to find the service provider: %w", err)
	}

	return serviceProvider, nil
}

// linkToken updates the binding with a link to an SPIAccessToken object that should hold the token data. If no
// suitable SPIAccessToken object exists, it is created (in an awaiting state) and linked.
func (r *SPIAccessTokenBindingReconciler) linkToken(ctx context.Context, sp serviceprovider.ServiceProvider, binding *api.SPIAccessTokenBinding) (token *api.SPIAccessToken, matching bool, err error) {
	lg := log.FromContext(ctx)
	tokens, err := sp.LookupToken(ctx, r.Client, binding)
	if err != nil {
		r.updateBindingStatusError(ctx, binding, api.SPIAccessTokenBindingErrorReasonTokenLookup, err)
		return nil, false, fmt.Errorf("failed to lookup the matching tokens in the service provider: %w", err)
	}

	newTokenCreated := false
	if len(tokens) == 0 {
		matching = false
		if binding.Status.LinkedAccessTokenName != "" {
			// ok, there are no matching tokens, but we're already linked to one. So let's just load that token here...
			token = &api.SPIAccessToken{}
			if err = r.Client.Get(ctx, client.ObjectKey{Name: binding.Status.LinkedAccessTokenName, Namespace: binding.Namespace}, token); err != nil {
				return nil, false, fmt.Errorf("failed to get the linked token: %w", err)
			}
		} else {
			lg.V(logs.DebugLevel).Info("creating a new token because none found for binding")

<<<<<<< HEAD
			serviceProviderUrl := sp.GetBaseUrl()
			if err != nil {
				r.updateBindingStatusError(ctx, binding, api.SPIAccessTokenBindingErrorReasonUnknownServiceProviderType, err)
				return nil, false, fmt.Errorf("failed to determine the service provider URL from the repo: %w", err)
			}
=======
		serviceProviderUrl := sp.GetBaseUrl()
		if err := validateServiceProviderUrl(serviceProviderUrl); err != nil {
			binding.Status.Phase = api.SPIAccessTokenBindingPhaseError
			r.updateBindingStatusError(ctx, binding, api.SPIAccessTokenBindingErrorReasonUnknownServiceProviderType, err)
			return nil, fmt.Errorf("failed to determine the service provider URL from the repo: %w", err)
		}
>>>>>>> 4ea3ab08

			// create the token (and let its webhook and controller finish the setup)
			token = &api.SPIAccessToken{
				ObjectMeta: metav1.ObjectMeta{
					GenerateName: "generated-spi-access-token-",
					Namespace:    binding.Namespace,
				},
				Spec: api.SPIAccessTokenSpec{
					Permissions:        binding.Spec.Permissions,
					ServiceProviderUrl: serviceProviderUrl,
				},
			}

			if err := r.Client.Create(ctx, token); err != nil {
				r.updateBindingStatusError(ctx, binding, api.SPIAccessTokenBindingErrorReasonLinkedToken, err)
				return nil, false, fmt.Errorf("failed to create the token: %w", err)
			}
			newTokenCreated = true
			// we've just created a new token. It technically doesn't match, but we want to give it a chance at least
			// until the next reconciliation.
			matching = true
		}
	} else {
		// if the binding is already linked to a matching token, no change needed. Otherwise, we need to link it to one
		// of the results (we randomly choose the first one ;) ).
		token = getLinkedTokenFromList(binding, tokens)
		if token == nil {
			token = &tokens[0]
		}
		matching = true
	}

	// we need to have this label so that updates to the linked SPIAccessToken are reflected here, too... We're setting
	// up the watch to use the label to limit the scope...
	if err := r.persistWithMatchingLabels(ctx, binding, token); err != nil {
		// linking newly created token failed, lets cleanup it
		if newTokenCreated {
			lg.Error(err, "linking of the created token failed, cleaning up token.", "namespace", token.GetNamespace(), "token", token.GetName())
			err := r.Client.Delete(ctx, token)
			if err != nil {
				lg.Error(err, "failed to delete token after the an unsuccessful linking attempt", "namespace", token.GetNamespace(), "token", token.GetName())
			}
		}
		return nil, false, err
	}

	return
}

func validateServiceProviderUrl(serviceProviderUrl string) error {
	parse, err := url.Parse(serviceProviderUrl)
	if err != nil {
		return fmt.Errorf("the service provider url, determined from repoUrl, is not parsable: %w", err)
	}
	if errs := kubevalidation.IsDNS1123Subdomain(parse.Host); len(errs) > 0 {
		return invalidServiceProviderHostError
	}
	return nil
}

func (r *SPIAccessTokenBindingReconciler) persistWithMatchingLabels(ctx context.Context, binding *api.SPIAccessTokenBinding, token *api.SPIAccessToken) error {
	if binding.Labels[SPIAccessTokenLinkLabel] != token.Name {
		if binding.Labels == nil {
			binding.Labels = map[string]string{}
		}
		binding.Labels[SPIAccessTokenLinkLabel] = token.Name

		if err := r.Client.Update(ctx, binding); err != nil {
			r.updateBindingStatusError(ctx, binding, api.SPIAccessTokenBindingErrorReasonLinkedToken, err)
			return fmt.Errorf("failed to update the binding with the token link: %w", err)
		}
	}

	if binding.Status.LinkedAccessTokenName != token.Name {
		binding.Status.LinkedAccessTokenName = token.Name
		binding.Status.OAuthUrl = token.Status.OAuthUrl
		binding.Status.UploadUrl = token.Status.UploadUrl
		if err := r.updateBindingStatusSuccess(ctx, binding); err != nil {
			r.updateBindingStatusError(ctx, binding, api.SPIAccessTokenBindingErrorReasonLinkedToken, err)
			return fmt.Errorf("failed to update the binding status with the token link: %w", err)
		}
	}

	return nil
}

// updateBindingStatusError updates the status of the binding with the provided error
func (r *SPIAccessTokenBindingReconciler) updateBindingStatusError(ctx context.Context, binding *api.SPIAccessTokenBinding, reason api.SPIAccessTokenBindingErrorReason, err error) {
	binding.Status.ErrorMessage = err.Error()
	binding.Status.ErrorReason = reason
	if err := r.Client.Status().Update(ctx, binding); err != nil {
		log.FromContext(ctx).Error(err, "failed to update the status with error", "status_to_update", binding.Status, "reason", reason, "error", err)
	}
}

// updateBindingStatusSuccess updates the status of the binding as successful, clearing any previous error state.
func (r *SPIAccessTokenBindingReconciler) updateBindingStatusSuccess(ctx context.Context, binding *api.SPIAccessTokenBinding) error {
	binding.Status.ErrorMessage = ""
	binding.Status.ErrorReason = ""
	if err := r.Client.Status().Update(ctx, binding); err != nil {
		log.FromContext(ctx).Error(err, "failed to update the status", "status_to_update", binding.Status, "error", err)
		return fmt.Errorf("failed to update status: %w", err)
	}
	return nil
}

// syncSecret creates/updates/deletes the secret specified in the binding with the token data and returns a reference
// to the secret.
func (r *SPIAccessTokenBindingReconciler) syncSecret(ctx context.Context, sp serviceprovider.ServiceProvider, binding *api.SPIAccessTokenBinding, tokenObject *api.SPIAccessToken) (api.TargetObjectRef, error) {
	token, err := r.TokenStorage.Get(ctx, tokenObject)
	if err != nil {
		r.updateBindingStatusError(ctx, binding, api.SPIAccessTokenBindingErrorReasonTokenRetrieval, err)
		return api.TargetObjectRef{}, fmt.Errorf("failed to get the token data from token storage: %w", err)
	}

	if token == nil {
		r.updateBindingStatusError(ctx, binding, api.SPIAccessTokenBindingErrorReasonTokenRetrieval, accessTokenDataNotFoundError)
		return api.TargetObjectRef{}, accessTokenDataNotFoundError
	}

	at, err := sp.MapToken(ctx, binding, tokenObject, token)
	if err != nil {
		r.updateBindingStatusError(ctx, binding, api.SPIAccessTokenBindingErrorReasonTokenAnalysis, err)
		return api.TargetObjectRef{}, fmt.Errorf("failed to analyze the token to produce the mapping to the secret: %w", err)
	}

	stringData := at.ToSecretType(binding.Spec.Secret.Type)
	at.FillByMapping(&binding.Spec.Secret.Fields, stringData)

	// copy the string data into the byte-array data so that sync works reliably. If we didn't sync, we could have just
	// used the Secret.StringData, but Sync gives us other goodies.
	// So let's bite the bullet and convert manually here.
	data := make(map[string][]byte, len(stringData))
	for k, v := range stringData {
		data[k] = []byte(v)
	}

	secretName := binding.Status.SyncedObjectRef.Name
	if secretName == "" {
		secretName = binding.Spec.Secret.Name
	}

	secret := &corev1.Secret{
		TypeMeta: metav1.TypeMeta{
			Kind:       "Secret",
			APIVersion: "v1",
		},
		ObjectMeta: metav1.ObjectMeta{
			Name:        secretName,
			Namespace:   binding.GetNamespace(),
			Labels:      binding.Spec.Secret.Labels,
			Annotations: binding.Spec.Secret.Annotations,
		},
		Data: data,
		Type: binding.Spec.Secret.Type,
	}

	if secret.Name == "" {
		secret.GenerateName = binding.Name + "-secret-"
	}

	_, obj, err := r.syncer.Sync(ctx, binding, secret, secretDiffOpts)
	if err != nil {
		r.updateBindingStatusError(ctx, binding, api.SPIAccessTokenBindingErrorReasonTokenSync, err)
		return api.TargetObjectRef{}, fmt.Errorf("failed to sync the secret with the token data: %w", err)
	}
	return toObjectRef(obj), nil
}

func (r *SPIAccessTokenBindingReconciler) deleteSyncedSecret(ctx context.Context, secretName string, secretNamespace string) error {
	if secretName == "" {
		return nil
	}

	secret := &corev1.Secret{}
	if err := r.Client.Get(ctx, client.ObjectKey{Name: secretName, Namespace: secretNamespace}, secret); err != nil {
		if errors.IsNotFound(err) {
			return nil
		}

		return fmt.Errorf("failed to get the secret to delete: %w", err)
	}

	if err := r.Client.Delete(ctx, secret); err != nil {
		return fmt.Errorf("failed to delete the injected secret: %w", err)
	}

	return nil
}

// toObjectRef creates a reference to a kubernetes object within the same namespace (i.e, a struct containing the name,
// kind and API version of the target object).
func toObjectRef(obj client.Object) api.TargetObjectRef {
	apiVersion, kind := obj.GetObjectKind().GroupVersionKind().ToAPIVersionAndKind()
	return api.TargetObjectRef{
		Name:       obj.GetName(),
		Kind:       kind,
		ApiVersion: apiVersion,
	}
}<|MERGE_RESOLUTION|>--- conflicted
+++ resolved
@@ -27,14 +27,12 @@
 
 	"github.com/kcp-dev/logicalcluster/v2"
 
-<<<<<<< HEAD
+	"github.com/redhat-appstudio/service-provider-integration-operator/pkg/infrastructure"
+
+	opconfig "github.com/redhat-appstudio/service-provider-integration-operator/pkg/config"
+
 	"github.com/go-logr/logr"
 	"k8s.io/apimachinery/pkg/util/uuid"
-=======
-	"github.com/redhat-appstudio/service-provider-integration-operator/pkg/infrastructure"
-
-	opconfig "github.com/redhat-appstudio/service-provider-integration-operator/pkg/config"
->>>>>>> 4ea3ab08
 
 	"github.com/redhat-appstudio/service-provider-integration-operator/pkg/logs"
 
@@ -129,16 +127,11 @@
 }
 
 func (r *SPIAccessTokenBindingReconciler) Reconcile(ctx context.Context, req ctrl.Request) (ctrl.Result, error) {
-<<<<<<< HEAD
+	ctx = infrastructure.InitKcpControllerContext(ctx, req)
+
 	lg := log.FromContext(ctx).WithValues("reconcile_id", uuid.NewUUID())
 	lg.V(logs.DebugLevel).Info("starting reconciliation")
 	defer logs.TimeTrackWithLazyLogger(func() logr.Logger { return lg }, time.Now(), "Reconcile SPIAccessTokenBinding")
-=======
-	ctx = infrastructure.InitKcpControllerContext(ctx, req)
-
-	lg := log.FromContext(ctx)
-	defer logs.TimeTrack(lg, time.Now(), "Reconcile SPIAccessTokenBinding")
->>>>>>> 4ea3ab08
 
 	binding := api.SPIAccessTokenBinding{}
 
@@ -272,7 +265,6 @@
 
 	return ctrl.Result{RequeueAfter: r.durationUntilNextReconcile(&binding)}, nil
 }
-}
 
 func (r *SPIAccessTokenBindingReconciler) durationUntilNextReconcile(tb *api.SPIAccessTokenBinding) time.Duration {
 	return time.Until(tb.CreationTimestamp.Add(r.Configuration.AccessTokenBindingTtl).Add(r.Configuration.DeletionGracePeriod * time.Second))
@@ -323,20 +315,12 @@
 		} else {
 			lg.V(logs.DebugLevel).Info("creating a new token because none found for binding")
 
-<<<<<<< HEAD
 			serviceProviderUrl := sp.GetBaseUrl()
-			if err != nil {
+			if err := validateServiceProviderUrl(serviceProviderUrl); err != nil {
+				binding.Status.Phase = api.SPIAccessTokenBindingPhaseError
 				r.updateBindingStatusError(ctx, binding, api.SPIAccessTokenBindingErrorReasonUnknownServiceProviderType, err)
 				return nil, false, fmt.Errorf("failed to determine the service provider URL from the repo: %w", err)
 			}
-=======
-		serviceProviderUrl := sp.GetBaseUrl()
-		if err := validateServiceProviderUrl(serviceProviderUrl); err != nil {
-			binding.Status.Phase = api.SPIAccessTokenBindingPhaseError
-			r.updateBindingStatusError(ctx, binding, api.SPIAccessTokenBindingErrorReasonUnknownServiceProviderType, err)
-			return nil, fmt.Errorf("failed to determine the service provider URL from the repo: %w", err)
-		}
->>>>>>> 4ea3ab08
 
 			// create the token (and let its webhook and controller finish the setup)
 			token = &api.SPIAccessToken{
