--- conflicted
+++ resolved
@@ -28,11 +28,6 @@
 
 	"github.com/go-logr/logr"
 	"k8s.io/apimachinery/pkg/util/uuid"
-<<<<<<< HEAD
-=======
-
-	"github.com/redhat-appstudio/service-provider-integration-operator/pkg/logs"
->>>>>>> 2adc129b
 
 	"github.com/redhat-appstudio/service-provider-integration-operator/pkg/logs"
 
@@ -182,7 +177,6 @@
 	}
 
 	ctx = log.IntoContext(ctx, lg)
-<<<<<<< HEAD
 
 	access, err := sp.CheckRepositoryAccess(ctx, r.Client, &api.SPIAccessCheck{
 		Spec: api.SPIAccessCheckSpec{
@@ -195,20 +189,6 @@
 		return ctrl.Result{}, fmt.Errorf("failed to check repository access: %w", err)
 	}
 
-=======
-
-	access, err := sp.CheckRepositoryAccess(ctx, r.Client, &api.SPIAccessCheck{
-		Spec: api.SPIAccessCheckSpec{
-			RepoUrl:     binding.Spec.RepoUrl,
-			Permissions: binding.Spec.Permissions,
-		},
-	})
-	if err != nil {
-		r.updateBindingStatusError(ctx, &binding, api.SPIAccessTokenBindingErrorReasonRepositoryAnalysis, err)
-		return ctrl.Result{}, fmt.Errorf("failed to check repository access: %w", err)
-	}
-
->>>>>>> 2adc129b
 	var token *api.SPIAccessToken
 	if access.Accessible && access.Accessibility == api.SPIAccessCheckAccessibilityPublic {
 		binding.Status.LinkedAccessTokenName = ""
