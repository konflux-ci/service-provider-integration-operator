--- conflicted
+++ resolved
@@ -113,36 +113,24 @@
 		return err
 	}
 
-<<<<<<< HEAD
-	if cfg.EnableRemoteSecrets {
-
-		if err = (&SnapshotEnvironmentBindingReconciler{
-			k8sClient:     mgr.GetClient(),
-			Scheme:        mgr.GetScheme(),
-			Configuration: cfg,
-		}).SetupWithManager(mgr); err != nil {
-			return err
-		}
-
-		if err = (&ApplicationReconciler{
-			k8sClient: mgr.GetClient(),
-		}).SetupWithManager(mgr); err != nil {
-			return err
-		}
-
-		if err = (&EnvironmentReconciler{
-			k8sClient: mgr.GetClient(),
-		}).SetupWithManager(mgr); err != nil {
-			return err
-		}
-=======
 	if err = (&SnapshotEnvironmentBindingReconciler{
 		k8sClient:     mgr.GetClient(),
 		Scheme:        mgr.GetScheme(),
 		Configuration: cfg,
 	}).SetupWithManager(mgr); err != nil {
 		return err
->>>>>>> 300b6cb6
+	}
+
+	if err = (&ApplicationReconciler{
+		k8sClient: mgr.GetClient(),
+	}).SetupWithManager(mgr); err != nil {
+		return err
+	}
+
+	if err = (&EnvironmentReconciler{
+		k8sClient: mgr.GetClient(),
+	}).SetupWithManager(mgr); err != nil {
+		return err
 	}
 
 	if cfg.EnableTokenUpload {
