--- conflicted
+++ resolved
@@ -117,10 +117,11 @@
 
 	if cfg.EnableTokenUpload {
 		// Setup tokenUpload controller if configured
-<<<<<<< HEAD
 		// Important: need NotifyingTokenStorage to reconcile related SPIAccessToken and RemoteSecret
 		notifTokenStorage := tokenstorage.NewJSONSerializingTokenStorage(&secretstorage.NotifyingSecretStorage{
-			Client:        mgr.GetClient(),
+			ClientFactory: kubernetesclient.SingleInstanceClientFactory{
+				Client: mgr.GetClient(),
+			},
 			SecretStorage: secretStorage,
 			Group:         api.GroupVersion.Group,
 			Kind:          "SPIAccessToken",
@@ -130,21 +131,15 @@
 		}
 
 		notifRemoteSecretStorage := remotesecretstorage.NewJSONSerializingRemoteSecretStorage(&secretstorage.NotifyingSecretStorage{
-			Client:        mgr.GetClient(),
+			ClientFactory: kubernetesclient.SingleInstanceClientFactory{
+				Client: mgr.GetClient(),
+			},
 			SecretStorage: secretStorage,
 			Group:         api.GroupVersion.Group,
 			Kind:          "RemoteSecret",
 		})
 		if err = notifRemoteSecretStorage.Initialize(ctx); err != nil {
 			return fmt.Errorf("failed to initialize the notifying remote secret storage: %w", err)
-=======
-		// Important: need NotifyingTokenStorage to reconcile related SPIAccessToken
-		notifyingStorage := tokenstorage.NotifyingTokenStorage{
-			ClientFactory: kubernetesclient.SingleInstanceClientFactory{
-				Client: mgr.GetClient(),
-			},
-			TokenStorage: ts,
->>>>>>> c4570d90
 		}
 
 		if err = (&TokenUploadReconciler{
