--- conflicted
+++ resolved
@@ -19,14 +19,9 @@
 	stderrors "errors"
 	"fmt"
 
-<<<<<<< HEAD
-=======
-	"github.com/redhat-appstudio/remote-secret/pkg/commaseparated"
-	"k8s.io/utils/strings/slices"
-
->>>>>>> 79c31d54
 	appstudiov1alpha1 "github.com/redhat-appstudio/application-api/api/v1alpha1"
 	rapi "github.com/redhat-appstudio/remote-secret/api/v1beta1"
+	"github.com/redhat-appstudio/remote-secret/pkg/commaseparated"
 	"github.com/redhat-appstudio/remote-secret/pkg/logs"
 	opconfig "github.com/redhat-appstudio/service-provider-integration-operator/pkg/config"
 	"k8s.io/apimachinery/pkg/api/errors"
@@ -43,16 +38,9 @@
 )
 
 const (
-<<<<<<< HEAD
-	ApplicationLabelName = "appstudio.redhat.com/application"
-	EnvironmentLabelName = "appstudio.redhat.com/environment"
-	ComponentLabelName   = "appstudio.redhat.com/component"
-=======
-	ApplicationLabelName                   = "appstudio.redhat.com/application"
-	EnvironmentLabelAndAnnotationName      = "appstudio.redhat.com/environment"
-	ComponentLabelName                     = "appstudio.redhat.com/component"
-	linkedRemoteSecretsTargetFinalizerName = "spi.appstudio.redhat.com/remote-secrets" //#nosec G101 -- false positive, just label name
->>>>>>> 79c31d54
+	ApplicationLabelName              = "appstudio.redhat.com/application"
+	EnvironmentLabelAndAnnotationName = "appstudio.redhat.com/environment"
+	ComponentLabelName                = "appstudio.redhat.com/component"
 )
 
 var (
@@ -180,8 +168,6 @@
 		// local environment, just return the namespace
 		return rapi.RemoteSecretTarget{Namespace: environment.Namespace}, nil
 	}
-<<<<<<< HEAD
-=======
 }
 
 func remoteSecretApplicableForEnvironment(remoteSecret rapi.RemoteSecret, environmentName string) bool {
@@ -192,44 +178,4 @@
 		return labelValue == environmentName
 	}
 	return true
-}
-
-type linkedRemoteSecretsFinalizer struct {
-	client client.Client
-}
-
-var _ finalizer.Finalizer = (*linkedRemoteSecretsFinalizer)(nil)
-
-// Finalize removes the remote secret targets synced to the actual snapshot environment binding which is being deleted
-func (f *linkedRemoteSecretsFinalizer) Finalize(ctx context.Context, obj client.Object) (finalizer.Result, error) {
-	res := finalizer.Result{}
-	snapshotEnvBinding, ok := obj.(*appstudiov1alpha1.SnapshotEnvironmentBinding)
-	if !ok {
-		return res, unexpectedObjectTypeError
-	}
-
-	remoteSecretsList := rapi.RemoteSecretList{}
-	if err := f.client.List(ctx, &remoteSecretsList, client.InNamespace(snapshotEnvBinding.Namespace), client.MatchingLabels{ApplicationLabelName: snapshotEnvBinding.Spec.Application}); err != nil {
-		return res, unableToFetchRemoteSecretsError
-	}
-
-	if len(remoteSecretsList.Items) == 0 {
-		return finalizer.Result{}, nil
-	}
-
-	target := rapi.RemoteSecretTarget{Namespace: snapshotEnvBinding.Namespace}
-
-	for idx := range remoteSecretsList.Items {
-		remoteSecret := remoteSecretsList.Items[idx]
-		if !remoteSecretApplicableForEnvironment(remoteSecret, snapshotEnvBinding.Spec.Environment) {
-			// this secret is intended for another environment, bypassing it
-			continue
-		}
-		removeTarget(&remoteSecret, target)
-		if err := f.client.Update(ctx, &remoteSecret); err != nil {
-			return res, unableToUpdateRemoteSecret
-		}
-	}
-	return finalizer.Result{}, nil
->>>>>>> 79c31d54
 }