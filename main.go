--- conflicted
+++ resolved
@@ -106,13 +106,6 @@
 	}
 
 	strg, err := tokenstorage.New(mgr.GetClient())
-<<<<<<< HEAD
-	strg = &tokenstorage.NotifyingTokenStorage{
-		Client:       mgr.GetClient(),
-		TokenStorage: strg,
-	}
-=======
->>>>>>> 31cb9bf4
 
 	if err != nil {
 		setupLog.Error(err, "failed to initialize the token storage")
